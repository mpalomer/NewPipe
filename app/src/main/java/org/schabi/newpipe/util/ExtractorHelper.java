--- conflicted
+++ resolved
@@ -202,11 +202,7 @@
             cache.removeInfo(serviceId, url, infoType);
             load = loadFromNetwork;
         } else {
-<<<<<<< HEAD
-            load = Maybe.concat(ExtractorHelper.<I>loadFromCache(serviceId, url, infoType),
-=======
-            load = Maybe.concat(ExtractorHelper.loadFromCache(serviceId, url),
->>>>>>> 49f9d367
+            load = Maybe.concat(ExtractorHelper.loadFromCache(serviceId, url, infoType),
                     loadFromNetwork.toMaybe())
                     .firstElement() //Take the first valid
                     .toSingle();
