--- conflicted
+++ resolved
@@ -31,8 +31,9 @@
             // no browser set as default
             openInDefaultApp(context, url);
         } else {
-            final Intent intent = new Intent(Intent.ACTION_VIEW, Uri.parse(url));
-            intent.setPackage(defaultBrowserPackageName);
+            final Intent intent = new Intent(Intent.ACTION_VIEW, Uri.parse(url))
+                    .setPackage(defaultBrowserPackageName)
+                    .setFlags(Intent.FLAG_ACTIVITY_NEW_TASK);
             context.startActivity(intent);
         }
     }
@@ -48,7 +49,8 @@
     private static void openInDefaultApp(final Context context, final String url) {
         final Intent intent = new Intent(Intent.ACTION_VIEW, Uri.parse(url));
         context.startActivity(Intent.createChooser(
-                intent, context.getString(R.string.share_dialog_title)));
+                intent, context.getString(R.string.share_dialog_title))
+                .setFlags(Intent.FLAG_ACTIVITY_NEW_TASK));
     }
 
     /**
@@ -60,7 +62,8 @@
      * @return the package name of the default browser, or "android" if there's no default
      */
     private static String getDefaultBrowserPackageName(final Context context) {
-        final Intent intent = new Intent(Intent.ACTION_VIEW, Uri.parse("http://"));
+        final Intent intent = new Intent(Intent.ACTION_VIEW, Uri.parse("http://"))
+                .setFlags(Intent.FLAG_ACTIVITY_NEW_TASK);
         final ResolveInfo resolveInfo = context.getPackageManager().resolveActivity(
                 intent, PackageManager.MATCH_DEFAULT_ONLY);
         return resolveInfo.activityInfo.packageName;
@@ -78,11 +81,9 @@
         intent.setType("text/plain");
         intent.putExtra(Intent.EXTRA_SUBJECT, subject);
         intent.putExtra(Intent.EXTRA_TEXT, url);
-<<<<<<< HEAD
-        context.startActivity(Intent.createChooser(intent, context.getString(R.string.share_dialog_title)).setFlags(Intent.FLAG_ACTIVITY_NEW_TASK));
-=======
         context.startActivity(Intent.createChooser(
-                intent, context.getString(R.string.share_dialog_title)));
+                intent, context.getString(R.string.share_dialog_title))
+                .setFlags(Intent.FLAG_ACTIVITY_NEW_TASK));
     }
 
     /**
@@ -106,6 +107,5 @@
         clipboardManager.setPrimaryClip(ClipData.newPlainText(null, text));
         Toast.makeText(context, R.string.msg_copied, Toast.LENGTH_SHORT)
                 .show();
->>>>>>> 7ede2daa
     }
 }