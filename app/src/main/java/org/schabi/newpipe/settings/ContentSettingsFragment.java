--- conflicted
+++ resolved
@@ -7,26 +7,22 @@
 import android.content.SharedPreferences;
 import android.os.Bundle;
 import android.preference.PreferenceManager;
+import android.util.Log;
+import android.widget.Toast;
+
 import androidx.annotation.NonNull;
 import androidx.annotation.Nullable;
 import androidx.preference.EditTextPreference;
 import androidx.preference.Preference;
-import android.util.Log;
-import android.widget.Toast;
 
 import com.nononsenseapps.filepicker.Utils;
 import com.nostra13.universalimageloader.core.ImageLoader;
 
 import org.schabi.newpipe.App;
 import org.schabi.newpipe.R;
-<<<<<<< HEAD
-import org.schabi.newpipe.extractor.NewPipe;
 import org.schabi.newpipe.extractor.ServiceList;
-import org.schabi.newpipe.extractor.utils.Localization;
-=======
 import org.schabi.newpipe.extractor.localization.ContentCountry;
 import org.schabi.newpipe.extractor.localization.Localization;
->>>>>>> c0cbec70
 import org.schabi.newpipe.report.ErrorActivity;
 import org.schabi.newpipe.report.UserAction;
 import org.schabi.newpipe.util.FilePickerActivityHelper;
@@ -68,12 +64,10 @@
 
     private String thumbnailLoadToggleKey;
 
-<<<<<<< HEAD
-    private CompositeDisposable disposables = new CompositeDisposable();
-=======
     private Localization initialSelectedLocalization;
     private ContentCountry initialSelectedContentCountry;
->>>>>>> c0cbec70
+
+    private CompositeDisposable disposables = new CompositeDisposable();
 
     @Override
     public void onCreate(@Nullable Bundle savedInstanceState) {
@@ -133,20 +127,6 @@
             startActivityForResult(i, REQUEST_EXPORT_PATH);
             return true;
         });
-    }
-
-    @Override
-    public void onDestroy() {
-        super.onDestroy();
-
-<<<<<<< HEAD
-        Preference setPreferredCountry = findPreference(getString(R.string.content_country_key));
-        setPreferredCountry.setOnPreferenceChangeListener((Preference p, Object newCountry) -> {
-            Localization oldLocal = org.schabi.newpipe.util.Localization.getPreferredExtractorLocal(getActivity());
-            NewPipe.setLocalization(new Localization((String) newCountry, oldLocal.getLanguage()));
-            return true;
-        });
-
 
         Preference peerTubeInstance = findPreference(getString(R.string.peertube_instance_url_key));
         SharedPreferences sharedPreferences = PreferenceManager.getDefaultSharedPreferences(getContext());
@@ -188,7 +168,12 @@
             }
             return false;
         });
-=======
+    }
+
+    @Override
+    public void onDestroy() {
+        super.onDestroy();
+
         final Localization selectedLocalization = org.schabi.newpipe.util.Localization
                 .getPreferredLocalization(requireContext());
         final ContentCountry selectedContentCountry = org.schabi.newpipe.util.Localization
@@ -198,7 +183,6 @@
                 || !selectedContentCountry.equals(initialSelectedContentCountry)) {
             Toast.makeText(requireContext(), R.string.localization_changes_requires_app_restart, Toast.LENGTH_LONG).show();
         }
->>>>>>> c0cbec70
     }
 
     @Override
