--- conflicted
+++ resolved
@@ -54,6 +54,7 @@
 import com.nostra13.universalimageloader.core.assist.FailReason;
 import com.nostra13.universalimageloader.core.listener.ImageLoadingListener;
 
+import io.reactivex.android.schedulers.AndroidSchedulers;
 import org.schabi.newpipe.BuildConfig;
 import org.schabi.newpipe.DownloaderImpl;
 import org.schabi.newpipe.R;
@@ -128,11 +129,9 @@
     @NonNull
     public static final String SELECT_ON_APPEND = "select_on_append";
     @NonNull
-<<<<<<< HEAD
     public static final String PLAYER_TYPE = "player_type";
-=======
+    @NonNull
     public static final String IS_MUTED = "is_muted";
->>>>>>> 7ede2daa
 
     /*//////////////////////////////////////////////////////////////////////////
     // Playback
@@ -291,14 +290,12 @@
             return;
         }
 
-<<<<<<< HEAD
-        final boolean samePlayQueue = playQueue != null && playQueue.equals(queue);
-=======
         final PlaybackParameters savedParameters = retrievePlaybackParametersFromPreferences();
         final float playbackSpeed = savedParameters.speed;
         final float playbackPitch = savedParameters.pitch;
         final boolean playbackSkipSilence = savedParameters.skipSilence;
->>>>>>> 7ede2daa
+
+        final boolean samePlayQueue = playQueue != null && playQueue.equals(queue);
 
         final int repeatMode = intent.getIntExtra(REPEAT_MODE, getRepeatMode());
         final boolean isMuted = intent
@@ -319,7 +316,6 @@
                 && playQueue.size() == 1
                 && playQueue.getItem() != null
                 && queue.getItem().getUrl().equals(playQueue.getItem().getUrl())
-<<<<<<< HEAD
                 && queue.getItem().getRecoveryPosition() != PlayQueueItem.RECOVERY_UNSET) {
             // Player can have state = IDLE when playback is stopped or failed and we should retry() in this case
             if (simpleExoPlayer.getPlaybackState() == Player.STATE_IDLE) simpleExoPlayer.retry();
@@ -343,36 +339,16 @@
                         .subscribe(
                                 state -> {
                                     queue.setRecovery(queue.getIndex(), state.getProgressTime());
-                                    initPlayback(queue, repeatMode, playbackSpeed, playbackPitch, playbackSkipSilence, true);
+                                    initPlayback(queue, repeatMode, playbackSpeed, playbackPitch, playbackSkipSilence, true, isMuted);
                                 },
                                 error -> {
                                     if (DEBUG) error.printStackTrace();
                                     // In case any error we can start playback without history
-                                    initPlayback(queue, repeatMode, playbackSpeed, playbackPitch, playbackSkipSilence, true);
+                                    initPlayback(queue, repeatMode, playbackSpeed, playbackPitch, playbackSkipSilence, true, isMuted);
                                 },
                                 () -> {
                                     // Completed but not found in history
-                                    initPlayback(queue, repeatMode, playbackSpeed, playbackPitch, playbackSkipSilence, true);
-=======
-                && queue.getItem().getRecoveryPosition() != PlayQueueItem.RECOVERY_UNSET
-        ) {
-            simpleExoPlayer.seekTo(playQueue.getIndex(), queue.getItem().getRecoveryPosition());
-            return;
-        } else if (intent.getBooleanExtra(RESUME_PLAYBACK, false) && isPlaybackResumeEnabled()) {
-            final PlayQueueItem item = queue.getItem();
-            if (item != null && item.getRecoveryPosition() == PlayQueueItem.RECOVERY_UNSET) {
-                stateLoader = recordManager.loadStreamState(item)
-                        .observeOn(mainThread())
-                        .doFinally(() -> initPlayback(queue, repeatMode, playbackSpeed,
-                                playbackPitch, playbackSkipSilence, true, isMuted))
-                        .subscribe(
-                                state -> queue
-                                        .setRecovery(queue.getIndex(), state.getProgressTime()),
-                                error -> {
-                                    if (DEBUG) {
-                                        error.printStackTrace();
-                                    }
->>>>>>> 7ede2daa
+                                    initPlayback(queue, repeatMode, playbackSpeed, playbackPitch, playbackSkipSilence, true, isMuted);
                                 }
                         );
                 databaseUpdateReactor.add(stateLoader);
@@ -380,12 +356,9 @@
             }
         }
         // Good to go...
-<<<<<<< HEAD
         // In a case of equal PlayQueues we can re-init old one but only when it is disposed
-        initPlayback(samePlayQueue ? playQueue : queue, repeatMode, playbackSpeed, playbackPitch, playbackSkipSilence, true);
-=======
-        initPlayback(queue, repeatMode, playbackSpeed, playbackPitch, playbackSkipSilence,
-                /*playOnInit=*/!intent.getBooleanExtra(START_PAUSED, false), isMuted);
+        initPlayback(samePlayQueue ? playQueue : queue, repeatMode, playbackSpeed, playbackPitch, playbackSkipSilence,
+                !intent.getBooleanExtra(START_PAUSED, false), isMuted);
     }
 
     private PlaybackParameters retrievePlaybackParametersFromPreferences() {
@@ -399,7 +372,6 @@
         final boolean skipSilence = preferences.getBoolean(
                 context.getString(R.string.playback_skip_silence_key), getPlaybackSkipSilence());
         return new PlaybackParameters(speed, pitch, skipSilence);
->>>>>>> 7ede2daa
     }
 
     protected void initPlayback(@NonNull final PlayQueue queue,
@@ -472,10 +444,7 @@
 
         databaseUpdateReactor.clear();
         progressUpdateReactor.set(null);
-<<<<<<< HEAD
         ImageLoader.getInstance().stop();
-=======
->>>>>>> 7ede2daa
     }
 
     /*//////////////////////////////////////////////////////////////////////////
