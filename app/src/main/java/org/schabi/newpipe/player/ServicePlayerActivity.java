--- conflicted
+++ resolved
@@ -32,7 +32,6 @@
 import org.schabi.newpipe.extractor.StreamingService;
 import org.schabi.newpipe.extractor.stream.StreamInfo;
 import org.schabi.newpipe.fragments.OnScrollBelowItemsListener;
-import org.schabi.newpipe.fragments.detail.VideoDetailFragment;
 import org.schabi.newpipe.local.dialog.PlaylistAppendDialog;
 import org.schabi.newpipe.player.event.PlayerEventListener;
 import org.schabi.newpipe.player.helper.PlaybackParameterDialog;
@@ -182,15 +181,9 @@
                 return true;
             case R.id.action_switch_main:
                 this.player.setRecovery();
-<<<<<<< HEAD
-                getApplicationContext().startActivity(getSwitchIntent(MainActivity.class, MainPlayer.PlayerType.VIDEO));
-=======
-                getApplicationContext().sendBroadcast(getPlayerShutdownIntent());
                 getApplicationContext().startActivity(
-                        getSwitchIntent(MainVideoPlayer.class)
-                                .putExtra(BasePlayer.START_PAUSED, !this.player.isPlaying())
-                );
->>>>>>> 7ede2daa
+                        getSwitchIntent(MainActivity.class, MainPlayer.PlayerType.VIDEO)
+                                .putExtra(BasePlayer.START_PAUSED, !this.player.isPlaying()));
                 return true;
         }
         return onPlayerOptionSelected(item) || super.onOptionsItemSelected(item);
@@ -202,35 +195,21 @@
         unbind();
     }
 
-<<<<<<< HEAD
-    Intent getSwitchIntent(final Class clazz, final MainPlayer.PlayerType playerType) {
-        final Intent intent = NavigationHelper.getPlayerIntent(
-                getApplicationContext(),
-                clazz,
-                this.player.getPlayQueue(),
-                this.player.getRepeatMode(),
-                this.player.getPlaybackSpeed(),
-                this.player.getPlaybackPitch(),
-                this.player.getPlaybackSkipSilence(),
-                null,
-                true);
-        intent.addFlags(Intent.FLAG_ACTIVITY_NEW_TASK);
-        intent.putExtra(Constants.KEY_LINK_TYPE, StreamingService.LinkType.STREAM);
-        intent.putExtra(Constants.KEY_URL, this.player.getVideoUrl());
-        intent.putExtra(Constants.KEY_TITLE, this.player.getVideoTitle());
-        intent.putExtra(VideoDetailFragment.AUTO_PLAY, true);
-        intent.putExtra(Constants.KEY_SERVICE_ID, this.player.getCurrentMetadata().getMetadata().getServiceId());
-        intent.putExtra(VideoPlayer.PLAYER_TYPE, playerType);
-        return intent;
-=======
-    protected Intent getSwitchIntent(final Class clazz) {
+    protected Intent getSwitchIntent(final Class clazz, final MainPlayer.PlayerType playerType) {
         return NavigationHelper.getPlayerIntent(getApplicationContext(), clazz,
                 this.player.getPlayQueue(), this.player.getRepeatMode(),
                 this.player.getPlaybackSpeed(), this.player.getPlaybackPitch(),
-                this.player.getPlaybackSkipSilence(), null, false, false, this.player.isMuted())
+                this.player.getPlaybackSkipSilence(),
+                null,
+                true,
+                !this.player.isPlaying(),
+                this.player.isMuted())
                 .addFlags(Intent.FLAG_ACTIVITY_NEW_TASK)
-                .putExtra(BasePlayer.START_PAUSED, !this.player.isPlaying());
->>>>>>> 7ede2daa
+                .putExtra(Constants.KEY_LINK_TYPE, StreamingService.LinkType.STREAM)
+                .putExtra(Constants.KEY_URL, this.player.getVideoUrl())
+                .putExtra(Constants.KEY_TITLE, this.player.getVideoTitle())
+                .putExtra(Constants.KEY_SERVICE_ID, this.player.getCurrentMetadata().getMetadata().getServiceId())
+                .putExtra(VideoPlayer.PLAYER_TYPE, playerType);
     }
 
     ////////////////////////////////////////////////////////////////////////////
@@ -607,16 +586,12 @@
     ////////////////////////////////////////////////////////////////////////////
 
     @Override
-<<<<<<< HEAD
     public void onQueueUpdate(PlayQueue queue) {
     }
 
     @Override
-    public void onPlaybackUpdate(int state, int repeatMode, boolean shuffled, PlaybackParameters parameters) {
-=======
     public void onPlaybackUpdate(final int state, final int repeatMode, final boolean shuffled,
                                  final PlaybackParameters parameters) {
->>>>>>> 7ede2daa
         onStateChanged(state);
         onPlayModeChanged(repeatMode, shuffled);
         onPlaybackParameterChanged(parameters);
@@ -653,11 +628,7 @@
     }
 
     @Override
-<<<<<<< HEAD
-    public void onMetadataUpdate(StreamInfo info, PlayQueue queue) {
-=======
-    public void onMetadataUpdate(final StreamInfo info) {
->>>>>>> 7ede2daa
+    public void onMetadataUpdate(final StreamInfo info, final PlayQueue queue) {
         if (info != null) {
             metadataTitle.setText(info.getName());
             metadataArtist.setText(info.getUploaderName());
