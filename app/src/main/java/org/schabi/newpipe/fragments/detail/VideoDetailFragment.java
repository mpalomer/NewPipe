package org.schabi.newpipe.fragments.detail;

import android.app.Activity;
import android.content.Context;
import android.content.DialogInterface;
import android.content.Intent;
import android.content.SharedPreferences;
import android.net.Uri;
import android.os.Build;
import android.os.Bundle;
import android.preference.PreferenceManager;
import android.support.annotation.DrawableRes;
import android.support.annotation.NonNull;
import android.support.annotation.Nullable;
import android.support.design.widget.AppBarLayout;
import android.support.design.widget.TabLayout;
import android.support.v4.app.Fragment;
import android.support.v4.content.ContextCompat;
import android.support.v4.view.ViewPager;
import android.support.v7.app.ActionBar;
import android.support.v7.app.AlertDialog;
import android.support.v7.app.AppCompatActivity;
import android.text.Html;
import android.text.Spanned;
import android.text.TextUtils;
import android.text.method.LinkMovementMethod;
import android.text.util.Linkify;
import android.util.DisplayMetrics;
import android.util.Log;
import android.view.LayoutInflater;
import android.view.Menu;
import android.view.MenuInflater;
import android.view.MenuItem;
import android.view.MotionEvent;
import android.view.View;
import android.view.ViewGroup;
import android.widget.AdapterView;
import android.widget.FrameLayout;
import android.widget.ImageView;
import android.widget.LinearLayout;
import android.widget.RelativeLayout;
import android.widget.Spinner;
import android.widget.TextView;
import android.widget.Toast;

import com.nostra13.universalimageloader.core.assist.FailReason;
import com.nostra13.universalimageloader.core.listener.ImageLoadingListener;
import com.nostra13.universalimageloader.core.listener.SimpleImageLoadingListener;

import org.schabi.newpipe.R;
import org.schabi.newpipe.ReCaptchaActivity;
import org.schabi.newpipe.download.DownloadDialog;
import org.schabi.newpipe.extractor.InfoItem;
import org.schabi.newpipe.extractor.NewPipe;
import org.schabi.newpipe.extractor.ServiceList;
import org.schabi.newpipe.extractor.exceptions.ContentNotAvailableException;
import org.schabi.newpipe.extractor.exceptions.ExtractionException;
import org.schabi.newpipe.extractor.exceptions.ParsingException;
import org.schabi.newpipe.extractor.services.youtube.extractors.YoutubeStreamExtractor;
import org.schabi.newpipe.extractor.stream.AudioStream;
import org.schabi.newpipe.extractor.stream.Stream;
import org.schabi.newpipe.extractor.stream.StreamInfo;
import org.schabi.newpipe.extractor.stream.StreamInfoItem;
import org.schabi.newpipe.extractor.stream.StreamType;
import org.schabi.newpipe.extractor.stream.VideoStream;
import org.schabi.newpipe.fragments.BackPressable;
import org.schabi.newpipe.fragments.BaseStateFragment;
import org.schabi.newpipe.fragments.list.comments.CommentsFragment;
import org.schabi.newpipe.fragments.list.videos.RelatedVideosFragment;
import org.schabi.newpipe.info_list.InfoItemDialog;
import org.schabi.newpipe.local.dialog.PlaylistAppendDialog;
import org.schabi.newpipe.local.history.HistoryRecordManager;
import org.schabi.newpipe.player.MainVideoPlayer;
import org.schabi.newpipe.player.PopupVideoPlayer;
import org.schabi.newpipe.player.playqueue.PlayQueue;
import org.schabi.newpipe.player.playqueue.SinglePlayQueue;
import org.schabi.newpipe.report.ErrorActivity;
import org.schabi.newpipe.report.UserAction;
import org.schabi.newpipe.util.AnimationUtils;
import org.schabi.newpipe.util.Constants;
import org.schabi.newpipe.util.ExtractorHelper;
import org.schabi.newpipe.util.ImageDisplayConstants;
import org.schabi.newpipe.util.InfoCache;
import org.schabi.newpipe.util.ListHelper;
import org.schabi.newpipe.util.Localization;
import org.schabi.newpipe.util.NavigationHelper;
import org.schabi.newpipe.util.PermissionHelper;
import org.schabi.newpipe.util.StreamItemAdapter;
import org.schabi.newpipe.util.StreamItemAdapter.StreamSizeWrapper;

import java.io.Serializable;
import java.util.Collection;
import java.util.Collections;
import java.util.LinkedList;
import java.util.List;

import icepick.State;
import io.reactivex.Single;
import io.reactivex.android.schedulers.AndroidSchedulers;
import io.reactivex.disposables.CompositeDisposable;
import io.reactivex.disposables.Disposable;
import io.reactivex.schedulers.Schedulers;

import static org.schabi.newpipe.extractor.StreamingService.ServiceInfo.MediaCapability.COMMENTS;
import static org.schabi.newpipe.util.AnimationUtils.animateView;

public class VideoDetailFragment
        extends BaseStateFragment<StreamInfo>
        implements BackPressable,
        SharedPreferences.OnSharedPreferenceChangeListener,
        View.OnClickListener,
        View.OnLongClickListener {
    public static final String AUTO_PLAY = "auto_play";

    private int updateFlags = 0;
    private static final int RELATED_STREAMS_UPDATE_FLAG = 0x1;
    private static final int RESOLUTIONS_MENU_UPDATE_FLAG = 0x2;
    private static final int TOOLBAR_ITEMS_UPDATE_FLAG = 0x4;
    private static final int COMMENTS_UPDATE_FLAG = 0x4;

    private boolean autoPlayEnabled;
    private boolean showRelatedStreams;
    private boolean showComments;

    @State
    protected int serviceId = Constants.NO_SERVICE_ID;
    @State
    protected String name;
    @State
    protected String url;

    private StreamInfo currentInfo;
    private Disposable currentWorker;
    @NonNull
    private CompositeDisposable disposables = new CompositeDisposable();

    private List<VideoStream> sortedVideoStreams;
    private int selectedVideoStreamIndex = -1;

    /*//////////////////////////////////////////////////////////////////////////
    // Views
    //////////////////////////////////////////////////////////////////////////*/

    private Menu menu;

    private Spinner spinnerToolbar;

    private LinearLayout contentRootLayoutHiding;

    private View thumbnailBackgroundButton;
    private ImageView thumbnailImageView;
    private ImageView thumbnailPlayButton;

    private View videoTitleRoot;
    private TextView videoTitleTextView;
    private ImageView videoTitleToggleArrow;
    private TextView videoCountView;

    private TextView detailControlsBackground;
    private TextView detailControlsPopup;
    private TextView detailControlsAddToPlaylist;
    private TextView detailControlsDownload;
    private TextView appendControlsDetail;
    private TextView detailDurationView;

    private LinearLayout videoDescriptionRootLayout;
    private TextView videoUploadDateView;
    private TextView videoDescriptionView;

    private View uploaderRootLayout;
    private TextView uploaderTextView;
    private ImageView uploaderThumb;

    private TextView thumbsUpTextView;
    private ImageView thumbsUpImageView;
    private TextView thumbsDownTextView;
    private ImageView thumbsDownImageView;
    private TextView thumbsDisabledTextView;

    private static final String COMMENTS_TAB_TAG = "COMMENTS";
    private static final String RELATED_TAB_TAG = "NEXT VIDEO";

    private AppBarLayout appBarLayout;
    private  ViewPager viewPager;
    private TabAdaptor pageAdapter;
    private TabLayout tabLayout;
    private FrameLayout relatedStreamsLayout;


    /*////////////////////////////////////////////////////////////////////////*/

    public static VideoDetailFragment getInstance(int serviceId, String videoUrl, String name) {
        VideoDetailFragment instance = new VideoDetailFragment();
        instance.setInitialData(serviceId, videoUrl, name);
        return instance;
    }

    /*//////////////////////////////////////////////////////////////////////////
    // Fragment's Lifecycle
    //////////////////////////////////////////////////////////////////////////*/

    @Override
    public void
    onCreate(Bundle savedInstanceState) {
        super.onCreate(savedInstanceState);
        setHasOptionsMenu(true);

        showRelatedStreams = PreferenceManager.getDefaultSharedPreferences(activity)
                .getBoolean(getString(R.string.show_next_video_key), true);

        showComments = PreferenceManager.getDefaultSharedPreferences(activity)
                .getBoolean(getString(R.string.show_comments_key), true);

        PreferenceManager.getDefaultSharedPreferences(activity)
                .registerOnSharedPreferenceChangeListener(this);
    }

    @Override
    public View onCreateView(@NonNull LayoutInflater inflater, ViewGroup container, Bundle savedInstanceState) {
        return inflater.inflate(R.layout.fragment_video_detail, container, false);
    }

    @Override
    public void onPause() {
        super.onPause();
        if (currentWorker != null) currentWorker.dispose();
    }

    @Override
    public void onResume() {
        super.onResume();

        if (updateFlags != 0) {
            if (!isLoading.get() && currentInfo != null) {
                if ((updateFlags & RELATED_STREAMS_UPDATE_FLAG) != 0) startLoading(false);
                if ((updateFlags & RESOLUTIONS_MENU_UPDATE_FLAG) != 0) setupActionBar(currentInfo);
                if ((updateFlags & COMMENTS_UPDATE_FLAG) != 0) startLoading(false);
            }

            if ((updateFlags & TOOLBAR_ITEMS_UPDATE_FLAG) != 0
                    && menu != null) {
                updateMenuItemVisibility();
            }

            updateFlags = 0;
        }

        // Check if it was loading when the fragment was stopped/paused,
        if (wasLoading.getAndSet(false)) {
            selectAndLoadVideo(serviceId, url, name);
        }
    }

    @Override
    public void onDestroy() {
        super.onDestroy();
        PreferenceManager.getDefaultSharedPreferences(activity)
                .unregisterOnSharedPreferenceChangeListener(this);

        if (currentWorker != null) currentWorker.dispose();
        if (disposables != null) disposables.clear();
        currentWorker = null;
        disposables = null;
    }

    @Override
    public void onDestroyView() {
        if (DEBUG) Log.d(TAG, "onDestroyView() called");
        spinnerToolbar.setOnItemSelectedListener(null);
        spinnerToolbar.setAdapter(null);
        super.onDestroyView();
    }

    @Override
    public void onActivityResult(int requestCode, int resultCode, Intent data) {
        super.onActivityResult(requestCode, resultCode, data);
        switch (requestCode) {
            case ReCaptchaActivity.RECAPTCHA_REQUEST:
                if (resultCode == Activity.RESULT_OK) {
                    NavigationHelper.openVideoDetailFragment(getFragmentManager(), serviceId, url, name);
                } else Log.e(TAG, "ReCaptcha failed");
                break;
            default:
                Log.e(TAG, "Request code from activity not supported [" + requestCode + "]");
                break;
        }
    }

    @Override
    public void onSharedPreferenceChanged(SharedPreferences sharedPreferences, String key) {
        if (key.equals(getString(R.string.show_next_video_key))) {
            showRelatedStreams = sharedPreferences.getBoolean(key, true);
            updateFlags |= RELATED_STREAMS_UPDATE_FLAG;
        } else if (key.equals(getString(R.string.default_video_format_key))
                || key.equals(getString(R.string.default_resolution_key))
                || key.equals(getString(R.string.show_higher_resolutions_key))
                || key.equals(getString(R.string.use_external_video_player_key))) {
            updateFlags |= RESOLUTIONS_MENU_UPDATE_FLAG;
        } else if (key.equals(getString(R.string.show_play_with_kodi_key))) {
            updateFlags |= TOOLBAR_ITEMS_UPDATE_FLAG;
        } else if (key.equals(getString(R.string.show_comments_key))) {
            showComments = sharedPreferences.getBoolean(key, true);
            updateFlags |= COMMENTS_UPDATE_FLAG;
        }
    }

    /*//////////////////////////////////////////////////////////////////////////
    // State Saving
    //////////////////////////////////////////////////////////////////////////*/

    private static final String INFO_KEY = "info_key";
    private static final String STACK_KEY = "stack_key";

    @Override
    public void onSaveInstanceState(Bundle outState) {
        super.onSaveInstanceState(outState);

        // Check if the next video label and video is visible,
        // if it is, include the two elements in the next check
        int nextCount = currentInfo != null && currentInfo.getNextVideo() != null ? 2 : 0;

        if (!isLoading.get() && currentInfo != null && isVisible()) {
            outState.putSerializable(INFO_KEY, currentInfo);
        }

        outState.putSerializable(STACK_KEY, stack);
    }

    @Override
    protected void onRestoreInstanceState(@NonNull Bundle savedState) {
        super.onRestoreInstanceState(savedState);

        Serializable serializable = savedState.getSerializable(INFO_KEY);
        if (serializable instanceof StreamInfo) {
            //noinspection unchecked
            currentInfo = (StreamInfo) serializable;
            InfoCache.getInstance().putInfo(serviceId, url, currentInfo, InfoItem.InfoType.STREAM);
        }

        serializable = savedState.getSerializable(STACK_KEY);
        if (serializable instanceof Collection) {
            //noinspection unchecked
            stack.addAll((Collection<? extends StackItem>) serializable);
        }

    }

    /*//////////////////////////////////////////////////////////////////////////
    // OnClick
    //////////////////////////////////////////////////////////////////////////*/

    @Override
    public void onClick(View v) {
        if (isLoading.get() || currentInfo == null) return;

        switch (v.getId()) {
            case R.id.detail_controls_background:
                openBackgroundPlayer(false);
                break;
            case R.id.detail_controls_popup:
                openPopupPlayer(false);
                break;
            case R.id.detail_controls_playlist_append:
                if (getFragmentManager() != null && currentInfo != null) {
                    PlaylistAppendDialog.fromStreamInfo(currentInfo)
                            .show(getFragmentManager(), TAG);
                }
                break;
            case R.id.detail_controls_download:
                if (PermissionHelper.checkStoragePermissions(activity,
                        PermissionHelper.DOWNLOAD_DIALOG_REQUEST_CODE)) {
                    this.openDownloadDialog();
                }
                break;
            case R.id.detail_uploader_root_layout:
                if (TextUtils.isEmpty(currentInfo.getUploaderUrl())) {
                    Log.w(TAG, "Can't open channel because we got no channel URL");
                } else {
                    try {
                    NavigationHelper.openChannelFragment(
                            getFragmentManager(),
                            currentInfo.getServiceId(),
                            currentInfo.getUploaderUrl(),
                            currentInfo.getUploaderName());
                    } catch (Exception e) {
                        ErrorActivity.reportUiError((AppCompatActivity) getActivity(), e);
                }
                }
                break;
            case R.id.detail_thumbnail_root_layout:
                if (currentInfo.getVideoStreams().isEmpty()
                        && currentInfo.getVideoOnlyStreams().isEmpty()) {
                    openBackgroundPlayer(false);
                } else {
                    openVideoPlayer();
                }
                break;
            case R.id.detail_title_root_layout:
                toggleTitleAndDescription();
                break;
        }
    }

    @Override
    public boolean onLongClick(View v) {
        if (isLoading.get() || currentInfo == null) return false;

        switch (v.getId()) {
            case R.id.detail_controls_background:
                openBackgroundPlayer(true);
                break;
            case R.id.detail_controls_popup:
                openPopupPlayer(true);
                break;
            case R.id.detail_controls_download:
                NavigationHelper.openDownloads(getActivity());
                break;
        }

        return true;
    }

    private void toggleTitleAndDescription() {
<<<<<<< HEAD
        if (videoDescriptionRootLayout.getVisibility() == View.VISIBLE) {
            videoTitleTextView.setMaxLines(1);
            videoDescriptionRootLayout.setVisibility(View.GONE);
            videoTitleToggleArrow.setImageResource(R.drawable.arrow_down);
        } else {
            videoTitleTextView.setMaxLines(10);
            videoDescriptionRootLayout.setVisibility(View.VISIBLE);
            videoTitleToggleArrow.setImageResource(R.drawable.arrow_up);
=======
        if (videoTitleToggleArrow != null) {    //it is null for tablets
            if (videoDescriptionRootLayout.getVisibility() == View.VISIBLE) {
                videoTitleTextView.setMaxLines(1);
                videoDescriptionRootLayout.setVisibility(View.GONE);
                videoTitleToggleArrow.setImageResource(R.drawable.arrow_down);
            } else {
                videoTitleTextView.setMaxLines(10);
                videoDescriptionRootLayout.setVisibility(View.VISIBLE);
                videoTitleToggleArrow.setImageResource(R.drawable.arrow_up);
            }
        }
    }

    private void toggleExpandRelatedVideos(StreamInfo info) {
        if (DEBUG) Log.d(TAG, "toggleExpandRelatedVideos() called with: info = [" + info + "]");
        if (!showRelatedStreams) return;

        int nextCount = info.getNextVideo() != null ? 2 : 0;
        int initialCount = INITIAL_RELATED_VIDEOS + nextCount;

        if (relatedStreamsView.getChildCount() > initialCount) {
            relatedStreamsView.removeViews(initialCount,
                    relatedStreamsView.getChildCount() - (initialCount));
            relatedStreamExpandButton.setImageDrawable(ContextCompat.getDrawable(
                    activity, ThemeHelper.resolveResourceIdFromAttr(activity, R.attr.expand)));
            return;
        }

        for (int i = INITIAL_RELATED_VIDEOS; i < info.getRelatedStreams().size(); i++) {
            InfoItem item = info.getRelatedStreams().get(i);
            //Log.d(TAG, "i = " + i);
            relatedStreamsView.addView(infoItemBuilder.buildView(relatedStreamsView, item));
>>>>>>> ce6a5ebf
        }
    }

    /*//////////////////////////////////////////////////////////////////////////
    // Init
    //////////////////////////////////////////////////////////////////////////*/

    @Override
    protected void initViews(View rootView, Bundle savedInstanceState) {
        super.initViews(rootView, savedInstanceState);
        spinnerToolbar = activity.findViewById(R.id.toolbar).findViewById(R.id.toolbar_spinner);

        thumbnailBackgroundButton = rootView.findViewById(R.id.detail_thumbnail_root_layout);
        thumbnailImageView = rootView.findViewById(R.id.detail_thumbnail_image_view);
        thumbnailPlayButton = rootView.findViewById(R.id.detail_thumbnail_play_button);

        contentRootLayoutHiding = rootView.findViewById(R.id.detail_content_root_hiding);

        videoTitleRoot = rootView.findViewById(R.id.detail_title_root_layout);
        videoTitleTextView = rootView.findViewById(R.id.detail_video_title_view);
        videoTitleToggleArrow = rootView.findViewById(R.id.detail_toggle_description_view);
        videoCountView = rootView.findViewById(R.id.detail_view_count_view);

        detailControlsBackground = rootView.findViewById(R.id.detail_controls_background);
        detailControlsPopup = rootView.findViewById(R.id.detail_controls_popup);
        detailControlsAddToPlaylist = rootView.findViewById(R.id.detail_controls_playlist_append);
        detailControlsDownload = rootView.findViewById(R.id.detail_controls_download);
        appendControlsDetail = rootView.findViewById(R.id.touch_append_detail);
        detailDurationView = rootView.findViewById(R.id.detail_duration_view);

        videoDescriptionRootLayout = rootView.findViewById(R.id.detail_description_root_layout);
        videoUploadDateView = rootView.findViewById(R.id.detail_upload_date_view);
        videoDescriptionView = rootView.findViewById(R.id.detail_description_view);
        videoDescriptionView.setMovementMethod(LinkMovementMethod.getInstance());
        videoDescriptionView.setAutoLinkMask(Linkify.WEB_URLS);

        //thumbsRootLayout = rootView.findViewById(R.id.detail_thumbs_root_layout);
        thumbsUpTextView = rootView.findViewById(R.id.detail_thumbs_up_count_view);
        thumbsUpImageView = rootView.findViewById(R.id.detail_thumbs_up_img_view);
        thumbsDownTextView = rootView.findViewById(R.id.detail_thumbs_down_count_view);
        thumbsDownImageView = rootView.findViewById(R.id.detail_thumbs_down_img_view);
        thumbsDisabledTextView = rootView.findViewById(R.id.detail_thumbs_disabled_view);

        uploaderRootLayout = rootView.findViewById(R.id.detail_uploader_root_layout);
        uploaderTextView = rootView.findViewById(R.id.detail_uploader_text_view);
        uploaderThumb = rootView.findViewById(R.id.detail_uploader_thumbnail_view);

        appBarLayout = rootView.findViewById(R.id.appbarlayout);
        viewPager = rootView.findViewById(R.id.viewpager);
        pageAdapter = new TabAdaptor(getChildFragmentManager());
        viewPager.setAdapter(pageAdapter);
        tabLayout = rootView.findViewById(R.id.tablayout);
        tabLayout.setupWithViewPager(viewPager);

        relatedStreamsLayout = rootView.findViewById(R.id.relatedStreamsLayout);

        setHeightThumbnail();


    }

    @Override
    protected void initListeners() {
        super.initListeners();
<<<<<<< HEAD
=======
        infoItemBuilder.setOnStreamSelectedListener(new OnClickGesture<StreamInfoItem>() {
            @Override
            public void selected(StreamInfoItem selectedItem) {
                selectAndLoadVideo(selectedItem.getServiceId(),
                        selectedItem.getUrl(),
                        selectedItem.getName());
            }

            @Override
            public void held(StreamInfoItem selectedItem) {
                showStreamDialog(selectedItem);
            }
        });
>>>>>>> ce6a5ebf

        videoTitleRoot.setOnClickListener(this);
        uploaderRootLayout.setOnClickListener(this);
        thumbnailBackgroundButton.setOnClickListener(this);
        detailControlsBackground.setOnClickListener(this);
        detailControlsPopup.setOnClickListener(this);
        detailControlsAddToPlaylist.setOnClickListener(this);
        detailControlsDownload.setOnClickListener(this);
        detailControlsDownload.setOnLongClickListener(this);

        detailControlsBackground.setLongClickable(true);
        detailControlsPopup.setLongClickable(true);
        detailControlsBackground.setOnLongClickListener(this);
        detailControlsPopup.setOnLongClickListener(this);
        detailControlsBackground.setOnTouchListener(getOnControlsTouchListener());
        detailControlsPopup.setOnTouchListener(getOnControlsTouchListener());
    }

    private void showStreamDialog(final StreamInfoItem item) {
        final Context context = getContext();
        if (context == null || context.getResources() == null || getActivity() == null) return;

        final String[] commands = new String[]{
                context.getResources().getString(R.string.enqueue_on_background),
                context.getResources().getString(R.string.enqueue_on_popup),
                context.getResources().getString(R.string.append_playlist),
                context.getResources().getString(R.string.share)
        };

        final DialogInterface.OnClickListener actions = (DialogInterface dialogInterface, int i) -> {
            switch (i) {
                case 0:
                    NavigationHelper.enqueueOnBackgroundPlayer(context, new SinglePlayQueue(item));
                    break;
                case 1:
                    NavigationHelper.enqueueOnPopupPlayer(getActivity(), new SinglePlayQueue(item));
                    break;
                case 2:
                    if (getFragmentManager() != null) {
                        PlaylistAppendDialog.fromStreamInfoItems(Collections.singletonList(item))
                                .show(getFragmentManager(), TAG);
                    }
                    break;
                case 3:
                    shareUrl(item.getName(), item.getUrl());
                    break;
                default:
                    break;
            }
        };

        new InfoItemDialog(getActivity(), item, commands, actions).show();
    }

    private View.OnTouchListener getOnControlsTouchListener() {
        return (View view, MotionEvent motionEvent) -> {
            if (!PreferenceManager.getDefaultSharedPreferences(activity)
                    .getBoolean(getString(R.string.show_hold_to_append_key), true)) {
                return false;
            }

            if (motionEvent.getAction() == MotionEvent.ACTION_DOWN) {
                animateView(appendControlsDetail, true, 250, 0, () ->
                        animateView(appendControlsDetail, false, 1500, 1000));
            }
            return false;
        };
    }

    private void initThumbnailViews(@NonNull StreamInfo info) {
        thumbnailImageView.setImageResource(R.drawable.dummy_thumbnail_dark);
        if (!TextUtils.isEmpty(info.getThumbnailUrl())) {
            final String infoServiceName = NewPipe.getNameOfService(info.getServiceId());
            final ImageLoadingListener onFailListener = new SimpleImageLoadingListener() {
                @Override
                public void onLoadingFailed(String imageUri, View view, FailReason failReason) {
                    showSnackBarError(failReason.getCause(), UserAction.LOAD_IMAGE,
                            infoServiceName, imageUri, R.string.could_not_load_thumbnails);
                }
            };

            imageLoader.displayImage(info.getThumbnailUrl(), thumbnailImageView,
                    ImageDisplayConstants.DISPLAY_THUMBNAIL_OPTIONS, onFailListener);
        }

        if (!TextUtils.isEmpty(info.getUploaderAvatarUrl())) {
            imageLoader.displayImage(info.getUploaderAvatarUrl(), uploaderThumb,
                    ImageDisplayConstants.DISPLAY_AVATAR_OPTIONS);
        }
    }


    /*//////////////////////////////////////////////////////////////////////////
    // Menu
    //////////////////////////////////////////////////////////////////////////*/

    @Override
    public void onCreateOptionsMenu(Menu menu, MenuInflater inflater) {
        this.menu = menu;

        // CAUTION set item properties programmatically otherwise it would not be accepted by
        // appcompat itemsinflater.inflate(R.menu.videoitem_detail, menu);

        inflater.inflate(R.menu.video_detail_menu, menu);

        updateMenuItemVisibility();

        ActionBar supportActionBar = activity.getSupportActionBar();
        if (supportActionBar != null) {
            supportActionBar.setDisplayHomeAsUpEnabled(true);
            supportActionBar.setDisplayShowTitleEnabled(false);
        }
    }

    private void updateMenuItemVisibility() {

        // show kodi if set in settings
        menu.findItem(R.id.action_play_with_kodi).setVisible(
                PreferenceManager.getDefaultSharedPreferences(activity).getBoolean(
                        activity.getString(R.string.show_play_with_kodi_key), false));
    }

    @Override
    public boolean onOptionsItemSelected(MenuItem item) {
        if (isLoading.get()) {
            // if is still loading block menu
            return true;
        }

        int id = item.getItemId();
        switch (id) {
            case R.id.menu_item_share: {
                if (currentInfo != null) {
                    shareUrl(currentInfo.getName(), currentInfo.getOriginalUrl());
                }
                return true;
            }
            case R.id.menu_item_openInBrowser: {
                if (currentInfo != null) {
                    openUrlInBrowser(currentInfo.getOriginalUrl());
                }
                return true;
            }
            case R.id.action_play_with_kodi:
                try {
                    NavigationHelper.playWithKore(activity, Uri.parse(
                            url.replace("https", "http")));
                } catch (Exception e) {
                    if (DEBUG) Log.i(TAG, "Failed to start kore", e);
                    showInstallKoreDialog(activity);
                }
                return true;
            default:
                return super.onOptionsItemSelected(item);
        }
    }

    private static void showInstallKoreDialog(final Context context) {
        final AlertDialog.Builder builder = new AlertDialog.Builder(context);
        builder.setMessage(R.string.kore_not_found)
                .setPositiveButton(R.string.install, (DialogInterface dialog, int which) ->
                        NavigationHelper.installKore(context))
                .setNegativeButton(R.string.cancel, (DialogInterface dialog, int which) -> {
                });
        builder.create().show();
    }

    private void setupActionBarOnError(final String url) {
        if (DEBUG) Log.d(TAG, "setupActionBarHandlerOnError() called with: url = [" + url + "]");
        Log.e("-----", "missing code");
    }

    private void setupActionBar(final StreamInfo info) {
        if (DEBUG) Log.d(TAG, "setupActionBarHandler() called with: info = [" + info + "]");
        boolean isExternalPlayerEnabled = PreferenceManager.getDefaultSharedPreferences(activity)
                .getBoolean(activity.getString(R.string.use_external_video_player_key), false);

        sortedVideoStreams = ListHelper.getSortedStreamVideosList(
                activity,
                info.getVideoStreams(),
                info.getVideoOnlyStreams(),
                false);
        selectedVideoStreamIndex = ListHelper.getDefaultResolutionIndex(activity, sortedVideoStreams);

        final StreamItemAdapter<VideoStream, Stream> streamsAdapter =
                new StreamItemAdapter<>(activity,
                        new StreamSizeWrapper<>(sortedVideoStreams, activity), isExternalPlayerEnabled);
        spinnerToolbar.setAdapter(streamsAdapter);
        spinnerToolbar.setSelection(selectedVideoStreamIndex);
        spinnerToolbar.setOnItemSelectedListener(new AdapterView.OnItemSelectedListener() {
            @Override
            public void onItemSelected(AdapterView<?> parent, View view, int position, long id) {
                selectedVideoStreamIndex = position;
            }

            @Override
            public void onNothingSelected(AdapterView<?> parent) {
            }
        });
    }

    /*//////////////////////////////////////////////////////////////////////////
    // OwnStack
    //////////////////////////////////////////////////////////////////////////*/

    /**
     * Stack that contains the "navigation history".<br>
     * The peek is the current video.
     */
    protected final LinkedList<StackItem> stack = new LinkedList<>();

    public void pushToStack(int serviceId, String videoUrl, String name) {
        if (DEBUG) {
            Log.d(TAG, "pushToStack() called with: serviceId = ["
                    + serviceId + "], videoUrl = [" + videoUrl + "], name = [" + name + "]");
        }

        if (stack.size() > 0
                && stack.peek().getServiceId() == serviceId
                && stack.peek().getUrl().equals(videoUrl)) {
            Log.d(TAG, "pushToStack() called with: serviceId == peek.serviceId = ["
                    + serviceId + "], videoUrl == peek.getUrl = [" + videoUrl + "]");
            return;
        } else {
            Log.d(TAG, "pushToStack() wasn't equal");
        }

        stack.push(new StackItem(serviceId, videoUrl, name));
    }

    public void setTitleToUrl(int serviceId, String videoUrl, String name) {
        if (name != null && !name.isEmpty()) {
            for (StackItem stackItem : stack) {
                if (stack.peek().getServiceId() == serviceId
                        && stackItem.getUrl().equals(videoUrl)) {
                    stackItem.setTitle(name);
                }
            }
        }
    }

    @Override
    public boolean onBackPressed() {
        if (DEBUG) Log.d(TAG, "onBackPressed() called");
        // That means that we are on the start of the stack,
        // return false to let the MainActivity handle the onBack
        if (stack.size() <= 1) return false;
        // Remove top
        stack.pop();
        // Get stack item from the new top
        StackItem peek = stack.peek();

        selectAndLoadVideo(peek.getServiceId(),
                peek.getUrl(),
                !TextUtils.isEmpty(peek.getTitle())
                        ? peek.getTitle()
                        : "");
        return true;
    }

    /*//////////////////////////////////////////////////////////////////////////
    // Info loading and handling
    //////////////////////////////////////////////////////////////////////////*/

    @Override
    protected void doInitialLoadLogic() {
        if (currentInfo == null) prepareAndLoadInfo();
        else prepareAndHandleInfo(currentInfo, false);
    }

    public void selectAndLoadVideo(int serviceId, String videoUrl, String name) {
        setInitialData(serviceId, videoUrl, name);
        prepareAndLoadInfo();
    }

    public void prepareAndHandleInfo(final StreamInfo info, boolean scrollToTop) {
<<<<<<< HEAD
        if (DEBUG)
            Log.d(TAG, "prepareAndHandleInfo() called with: info = [" + info + "], scrollToTop = [" + scrollToTop + "]");
=======
        if (DEBUG) Log.d(TAG, "prepareAndHandleInfo() called with: info = ["
                + info + "], scrollToTop = [" + scrollToTop + "]");
>>>>>>> ce6a5ebf

        setInitialData(info.getServiceId(), info.getUrl(), info.getName());
        pushToStack(serviceId, url, name);
        showLoading();
        initTabs();

        if (scrollToTop) appBarLayout.setExpanded(true, true);
        handleResult(info);
        showContent();

    }

    protected void prepareAndLoadInfo() {
        appBarLayout.setExpanded(true, true);
        pushToStack(serviceId, url, name);
        startLoading(false);
    }

    @Override
    public void startLoading(boolean forceLoad) {
        super.startLoading(forceLoad);

        initTabs();
        currentInfo = null;
        if (currentWorker != null) currentWorker.dispose();

        currentWorker = ExtractorHelper.getStreamInfo(serviceId, url, forceLoad)
                .subscribeOn(Schedulers.io())
                .observeOn(AndroidSchedulers.mainThread())
                .subscribe((@NonNull StreamInfo result) -> {
                    isLoading.set(false);
                    currentInfo = result;
                    handleResult(result);
                    showContent();
                }, (@NonNull Throwable throwable) -> {
                    isLoading.set(false);
                    onError(throwable);
                });

    }

    private void initTabs() {
        pageAdapter.clearAllItems();

        if(shouldShowComments()){
            pageAdapter.addFragment(CommentsFragment.getInstance(serviceId, url, name), COMMENTS_TAB_TAG);
        }

        if(showRelatedStreams && null == relatedStreamsLayout){
            //temp empty fragment. will be updated in handleResult
            pageAdapter.addFragment(new Fragment(), RELATED_TAB_TAG);
        }

        pageAdapter.notifyDataSetUpdate();

        if(pageAdapter.getCount() < 2){
            tabLayout.setVisibility(View.GONE);
        }else{
            tabLayout.setVisibility(View.VISIBLE);
        }
    }

    private boolean shouldShowComments() {
        try {
            return showComments && NewPipe.getService(serviceId)
                    .getServiceInfo()
                    .getMediaCapabilities()
                    .contains(COMMENTS);
        } catch (ExtractionException e) {
            return false;
        }
    }

    /*//////////////////////////////////////////////////////////////////////////
    // Play Utils
    //////////////////////////////////////////////////////////////////////////*/

    private void openBackgroundPlayer(final boolean append) {
        AudioStream audioStream = currentInfo.getAudioStreams()
                .get(ListHelper.getDefaultAudioFormat(activity, currentInfo.getAudioStreams()));

        boolean useExternalAudioPlayer = PreferenceManager.getDefaultSharedPreferences(activity)
                .getBoolean(activity.getString(R.string.use_external_audio_player_key), false);

        if (!useExternalAudioPlayer && android.os.Build.VERSION.SDK_INT >= 16) {
            openNormalBackgroundPlayer(append);
        } else {
            startOnExternalPlayer(activity, currentInfo, audioStream);
        }
    }

    private void openPopupPlayer(final boolean append) {
        if (!PermissionHelper.isPopupEnabled(activity)) {
            PermissionHelper.showPopupEnablementToast(activity);
            return;
        }

        final PlayQueue itemQueue = new SinglePlayQueue(currentInfo);
        if (append) {
            NavigationHelper.enqueueOnPopupPlayer(activity, itemQueue);
        } else {
            Toast.makeText(activity, R.string.popup_playing_toast, Toast.LENGTH_SHORT).show();
            final Intent intent = NavigationHelper.getPlayerIntent(
                    activity, PopupVideoPlayer.class, itemQueue, getSelectedVideoStream().resolution
            );
            activity.startService(intent);
        }
    }

    private void openVideoPlayer() {
        VideoStream selectedVideoStream = getSelectedVideoStream();

        if (PreferenceManager.getDefaultSharedPreferences(activity)
                .getBoolean(this.getString(R.string.use_external_video_player_key), false)) {
            startOnExternalPlayer(activity, currentInfo, selectedVideoStream);
        } else {
            openNormalPlayer();
        }
    }

    private void openNormalBackgroundPlayer(final boolean append) {
        final PlayQueue itemQueue = new SinglePlayQueue(currentInfo);
        if (append) {
            NavigationHelper.enqueueOnBackgroundPlayer(activity, itemQueue);
        } else {
            NavigationHelper.playOnBackgroundPlayer(activity, itemQueue);
        }
    }

    private void openNormalPlayer() {
        Intent mIntent;
        final PlayQueue playQueue = new SinglePlayQueue(currentInfo);
        mIntent = NavigationHelper.getPlayerIntent(activity,
                MainVideoPlayer.class,
                playQueue,
                getSelectedVideoStream().getResolution());
        startActivity(mIntent);
    }

    /*//////////////////////////////////////////////////////////////////////////
    // Utils
    //////////////////////////////////////////////////////////////////////////*/

    public void setAutoplay(boolean autoplay) {
        this.autoPlayEnabled = autoplay;
    }

    private void startOnExternalPlayer(@NonNull final Context context,
                                       @NonNull final StreamInfo info,
                                       @NonNull final Stream selectedStream) {
        NavigationHelper.playOnExternalPlayer(context, currentInfo.getName(),
                currentInfo.getUploaderName(), selectedStream);

        final HistoryRecordManager recordManager = new HistoryRecordManager(requireContext());
        disposables.add(recordManager.onViewed(info).onErrorComplete()
                .subscribe(
                        ignored -> {/* successful */},
                        error -> Log.e(TAG, "Register view failure: ", error)
                ));
    }

    @Nullable
    private VideoStream getSelectedVideoStream() {
        return sortedVideoStreams != null ? sortedVideoStreams.get(selectedVideoStreamIndex) : null;
    }

    private void prepareDescription(final String descriptionHtml) {
        if (TextUtils.isEmpty(descriptionHtml)) {
            return;
        }

        disposables.add(Single.just(descriptionHtml)
                .map((@io.reactivex.annotations.NonNull String description) -> {
                    Spanned parsedDescription;
                    if (Build.VERSION.SDK_INT >= 24) {
                        parsedDescription = Html.fromHtml(description, 0);
                    } else {
                        //noinspection deprecation
                        parsedDescription = Html.fromHtml(description);
                    }
                    return parsedDescription;
                })
                .subscribeOn(Schedulers.computation())
                .observeOn(AndroidSchedulers.mainThread())
                .subscribe((@io.reactivex.annotations.NonNull Spanned spanned) -> {
                    videoDescriptionView.setText(spanned);
                    videoDescriptionView.setVisibility(View.VISIBLE);
                }));
    }

    private void setHeightThumbnail() {
        final DisplayMetrics metrics = getResources().getDisplayMetrics();
        boolean isPortrait = metrics.heightPixels > metrics.widthPixels;
        int height = isPortrait
                ? (int) (metrics.widthPixels / (16.0f / 9.0f))
                : (int) (metrics.heightPixels / 2f);
        thumbnailImageView.setLayoutParams(
                new FrameLayout.LayoutParams(RelativeLayout.LayoutParams.MATCH_PARENT, height));
        thumbnailImageView.setMinimumHeight(height);
    }

<<<<<<< HEAD
    private void showContent() {
        AnimationUtils.slideUp(contentRootLayoutHiding,120, 96, 0.06f);
=======
    private void showContentWithAnimation(long duration,
                                          long delay,
                                          @FloatRange(from = 0.0f, to = 1.0f)
                                                  float translationPercent) {
        int translationY = (int) (getResources().getDisplayMetrics().heightPixels *
                (translationPercent > 0.0f ? translationPercent : .06f));

        contentRootLayoutHiding.animate().setListener(null).cancel();
        contentRootLayoutHiding.setAlpha(0f);
        contentRootLayoutHiding.setTranslationY(translationY);
        contentRootLayoutHiding.setVisibility(View.VISIBLE);
        contentRootLayoutHiding.animate()
                .alpha(1f)
                .translationY(0)
                .setStartDelay(delay)
                .setDuration(duration)
                .setInterpolator(new FastOutSlowInInterpolator())
                .start();

        uploaderRootLayout.animate().setListener(null).cancel();
        uploaderRootLayout.setAlpha(0f);
        uploaderRootLayout.setTranslationY(translationY);
        uploaderRootLayout.setVisibility(View.VISIBLE);
        uploaderRootLayout.animate()
                .alpha(1f)
                .translationY(0)
                .setStartDelay((long) (duration * .5f) + delay)
                .setDuration(duration)
                .setInterpolator(new FastOutSlowInInterpolator())
                .start();

        if (showRelatedStreams) {
            relatedStreamRootLayout.animate().setListener(null).cancel();
            relatedStreamRootLayout.setAlpha(0f);
            relatedStreamRootLayout.setTranslationY(translationY);
            relatedStreamRootLayout.setVisibility(View.VISIBLE);
            relatedStreamRootLayout.animate()
                    .alpha(1f)
                    .translationY(0)
                    .setStartDelay((long) (duration * .8f) + delay)
                    .setDuration(duration)
                    .setInterpolator(new FastOutSlowInInterpolator())
                    .start();
        }
>>>>>>> ce6a5ebf
    }

    protected void setInitialData(int serviceId, String url, String name) {
        this.serviceId = serviceId;
        this.url = url;
        this.name = !TextUtils.isEmpty(name) ? name : "";
    }

    private void setErrorImage(final int imageResource) {
        if (thumbnailImageView == null || activity == null) return;

        thumbnailImageView.setImageDrawable(ContextCompat.getDrawable(activity, imageResource));
        animateView(thumbnailImageView, false, 0, 0,
                () -> animateView(thumbnailImageView, true, 500));
    }

    @Override
    public void showError(String message, boolean showRetryButton) {
        showError(message, showRetryButton, R.drawable.not_available_monkey);
    }

    protected void showError(String message, boolean showRetryButton, @DrawableRes int imageError) {
        super.showError(message, showRetryButton);
        setErrorImage(imageError);
    }

    /*//////////////////////////////////////////////////////////////////////////
    // Contract
    //////////////////////////////////////////////////////////////////////////*/

    @Override
    public void showLoading() {
        super.showLoading();

        contentRootLayoutHiding.setVisibility(View.INVISIBLE);
        animateView(spinnerToolbar, false, 200);
        animateView(thumbnailPlayButton, false, 50);
        animateView(detailDurationView, false, 100);

        videoTitleTextView.setText(name != null ? name : "");
        videoTitleTextView.setMaxLines(1);
        animateView(videoTitleTextView, true, 0);

        videoDescriptionRootLayout.setVisibility(View.GONE);
        videoTitleToggleArrow.setImageResource(R.drawable.arrow_down);
        videoTitleToggleArrow.setVisibility(View.GONE);
        videoTitleRoot.setClickable(false);

        if(relatedStreamsLayout != null){
            if(showRelatedStreams){
                relatedStreamsLayout.setVisibility(View.INVISIBLE);
            }else{
                relatedStreamsLayout.setVisibility(View.GONE);
            }
        }

        imageLoader.cancelDisplayTask(thumbnailImageView);
        imageLoader.cancelDisplayTask(uploaderThumb);
        thumbnailImageView.setImageBitmap(null);
        uploaderThumb.setImageBitmap(null);
    }

    @Override
    public void handleResult(@NonNull StreamInfo info) {
        super.handleResult(info);

        setInitialData(info.getServiceId(), info.getOriginalUrl(), info.getName());
<<<<<<< HEAD

        if(showRelatedStreams){
            if(null == relatedStreamsLayout){ //phone
                pageAdapter.updateItem(RELATED_TAB_TAG, RelatedVideosFragment.getInstance(currentInfo));
                pageAdapter.notifyDataSetUpdate();
            }else{ //tablet
                getChildFragmentManager().beginTransaction()
                        .replace(R.id.relatedStreamsLayout, RelatedVideosFragment.getInstance(currentInfo))
                        .commitNow();
                relatedStreamsLayout.setVisibility(View.VISIBLE);
            }
        }

        pushToStack(serviceId, url, name);
=======
        //pushToStack(serviceId, url, name);
>>>>>>> ce6a5ebf

        animateView(thumbnailPlayButton, true, 200);
        videoTitleTextView.setText(name);

        if (!TextUtils.isEmpty(info.getUploaderName())) {
            uploaderTextView.setText(info.getUploaderName());
            uploaderTextView.setVisibility(View.VISIBLE);
            uploaderTextView.setSelected(true);
        } else {
            uploaderTextView.setVisibility(View.GONE);
        }
        uploaderThumb.setImageDrawable(ContextCompat.getDrawable(activity, R.drawable.buddy));

        if (info.getViewCount() >= 0) {
            videoCountView.setText(Localization.localizeViewCount(activity, info.getViewCount()));
            videoCountView.setVisibility(View.VISIBLE);
        } else {
            videoCountView.setVisibility(View.GONE);
        }

        if (info.getDislikeCount() == -1 && info.getLikeCount() == -1) {
            thumbsDownImageView.setVisibility(View.VISIBLE);
            thumbsUpImageView.setVisibility(View.VISIBLE);
            thumbsUpTextView.setVisibility(View.GONE);
            thumbsDownTextView.setVisibility(View.GONE);

            thumbsDisabledTextView.setVisibility(View.VISIBLE);
        } else {
            if (info.getDislikeCount() >= 0) {
                thumbsDownTextView.setText(Localization.shortCount(activity, info.getDislikeCount()));
                thumbsDownTextView.setVisibility(View.VISIBLE);
                thumbsDownImageView.setVisibility(View.VISIBLE);
            } else {
                thumbsDownTextView.setVisibility(View.GONE);
                thumbsDownImageView.setVisibility(View.GONE);
            }

            if (info.getLikeCount() >= 0) {
                thumbsUpTextView.setText(Localization.shortCount(activity, info.getLikeCount()));
                thumbsUpTextView.setVisibility(View.VISIBLE);
                thumbsUpImageView.setVisibility(View.VISIBLE);
            } else {
                thumbsUpTextView.setVisibility(View.GONE);
                thumbsUpImageView.setVisibility(View.GONE);
            }
            thumbsDisabledTextView.setVisibility(View.GONE);
        }

        if (info.getDuration() > 0) {
            detailDurationView.setText(Localization.getDurationString(info.getDuration()));
            detailDurationView.setBackgroundColor(
                    ContextCompat.getColor(activity, R.color.duration_background_color));
            animateView(detailDurationView, true, 100);
        } else if (info.getStreamType() == StreamType.LIVE_STREAM) {
            detailDurationView.setText(R.string.duration_live);
            detailDurationView.setBackgroundColor(
                    ContextCompat.getColor(activity, R.color.live_duration_background_color));
            animateView(detailDurationView, true, 100);
        } else {
            detailDurationView.setVisibility(View.GONE);
        }

        videoDescriptionView.setVisibility(View.GONE);
        videoTitleRoot.setClickable(true);
        videoTitleToggleArrow.setVisibility(View.VISIBLE);
        videoTitleToggleArrow.setImageResource(R.drawable.arrow_down);
        videoDescriptionRootLayout.setVisibility(View.GONE);
        if (!TextUtils.isEmpty(info.getUploadDate())) {
            videoUploadDateView.setText(Localization.localizeDate(activity, info.getUploadDate()));
        }
        prepareDescription(info.getDescription());

        animateView(spinnerToolbar, true, 500);
        setupActionBar(info);
        initThumbnailViews(info);

        setTitleToUrl(info.getServiceId(), info.getUrl(), info.getName());
        setTitleToUrl(info.getServiceId(), info.getOriginalUrl(), info.getName());

        if (!info.getErrors().isEmpty()) {
            showSnackBarError(info.getErrors(),
                    UserAction.REQUESTED_STREAM,
                    NewPipe.getNameOfService(info.getServiceId()),
                    info.getUrl(),
                    0);
        }

        switch (info.getStreamType()) {
            case LIVE_STREAM:
            case AUDIO_LIVE_STREAM:
                detailControlsDownload.setVisibility(View.GONE);
                spinnerToolbar.setVisibility(View.GONE);
                break;
            default:
                if(info.getAudioStreams().isEmpty()) detailControlsBackground.setVisibility(View.GONE);
                if (!info.getVideoStreams().isEmpty()
                        || !info.getVideoOnlyStreams().isEmpty()) break;

                detailControlsPopup.setVisibility(View.GONE);
                spinnerToolbar.setVisibility(View.GONE);
                thumbnailPlayButton.setImageResource(R.drawable.ic_headset_white_24dp);
                break;
        }

        if (autoPlayEnabled) {
            openVideoPlayer();
            // Only auto play in the first open
            autoPlayEnabled = false;
        }
    }


    public void openDownloadDialog() {
<<<<<<< HEAD
        try {
            DownloadDialog downloadDialog = DownloadDialog.newInstance(currentInfo);
            downloadDialog.setVideoStreams(sortedVideoStreams);
            downloadDialog.setAudioStreams(currentInfo.getAudioStreams());
            downloadDialog.setSelectedVideoStream(selectedVideoStreamIndex);
            downloadDialog.setSubtitleStreams(currentInfo.getSubtitles());

            downloadDialog.show(activity.getSupportFragmentManager(), "downloadDialog");
        } catch (Exception e) {
            Toast.makeText(activity,
                    R.string.could_not_setup_download_menu,
                    Toast.LENGTH_LONG).show();
            e.printStackTrace();
        }
=======
            try {
                DownloadDialog downloadDialog = DownloadDialog.newInstance(currentInfo);
                downloadDialog.setVideoStreams(sortedVideoStreams);
                downloadDialog.setAudioStreams(currentInfo.getAudioStreams());
                downloadDialog.setSelectedVideoStream(selectedVideoStreamIndex);
                downloadDialog.setSubtitleStreams(currentInfo.getSubtitles());

                downloadDialog.show(activity.getSupportFragmentManager(), "downloadDialog");
            } catch (Exception e) {
                ErrorActivity.ErrorInfo info = ErrorActivity.ErrorInfo.make(UserAction.UI_ERROR,
                        ServiceList.all()
                                .get(currentInfo
                                        .getServiceId())
                                .getServiceInfo()
                                .getName(), "",
                        R.string.could_not_setup_download_menu);

                ErrorActivity.reportError(getActivity(),
                        e,
                        getActivity().getClass(),
                        getActivity().findViewById(android.R.id.content), info);
            }
>>>>>>> ce6a5ebf
    }

    /*//////////////////////////////////////////////////////////////////////////
    // Stream Results
    //////////////////////////////////////////////////////////////////////////*/

    @Override
    protected boolean onError(Throwable exception) {
        if (super.onError(exception)) return true;

        if (exception instanceof YoutubeStreamExtractor.GemaException) {
            onBlockedByGemaError();
        } else if (exception instanceof ContentNotAvailableException) {
            showError(getString(R.string.content_not_available), false);
        } else {
            int errorId = exception instanceof YoutubeStreamExtractor.DecryptException
                    ? R.string.youtube_signature_decryption_error
                    : exception instanceof ParsingException
                    ? R.string.parsing_error
                    : R.string.general_error;
            onUnrecoverableError(exception,
                    UserAction.REQUESTED_STREAM,
                    NewPipe.getNameOfService(serviceId),
                    url,
                    errorId);
        }

        return true;
    }

    public void onBlockedByGemaError() {
        thumbnailBackgroundButton.setOnClickListener((View v) -> {
            Intent intent = new Intent();
            intent.setAction(Intent.ACTION_VIEW);
            intent.setData(Uri.parse(getString(R.string.c3s_url)));
            startActivity(intent);
        });

        showError(getString(R.string.blocked_by_gema), false, R.drawable.gruese_die_gema);
    }
}<|MERGE_RESOLUTION|>--- conflicted
+++ resolved
@@ -421,7 +421,6 @@
     }
 
     private void toggleTitleAndDescription() {
-<<<<<<< HEAD
         if (videoDescriptionRootLayout.getVisibility() == View.VISIBLE) {
             videoTitleTextView.setMaxLines(1);
             videoDescriptionRootLayout.setVisibility(View.GONE);
@@ -430,40 +429,6 @@
             videoTitleTextView.setMaxLines(10);
             videoDescriptionRootLayout.setVisibility(View.VISIBLE);
             videoTitleToggleArrow.setImageResource(R.drawable.arrow_up);
-=======
-        if (videoTitleToggleArrow != null) {    //it is null for tablets
-            if (videoDescriptionRootLayout.getVisibility() == View.VISIBLE) {
-                videoTitleTextView.setMaxLines(1);
-                videoDescriptionRootLayout.setVisibility(View.GONE);
-                videoTitleToggleArrow.setImageResource(R.drawable.arrow_down);
-            } else {
-                videoTitleTextView.setMaxLines(10);
-                videoDescriptionRootLayout.setVisibility(View.VISIBLE);
-                videoTitleToggleArrow.setImageResource(R.drawable.arrow_up);
-            }
-        }
-    }
-
-    private void toggleExpandRelatedVideos(StreamInfo info) {
-        if (DEBUG) Log.d(TAG, "toggleExpandRelatedVideos() called with: info = [" + info + "]");
-        if (!showRelatedStreams) return;
-
-        int nextCount = info.getNextVideo() != null ? 2 : 0;
-        int initialCount = INITIAL_RELATED_VIDEOS + nextCount;
-
-        if (relatedStreamsView.getChildCount() > initialCount) {
-            relatedStreamsView.removeViews(initialCount,
-                    relatedStreamsView.getChildCount() - (initialCount));
-            relatedStreamExpandButton.setImageDrawable(ContextCompat.getDrawable(
-                    activity, ThemeHelper.resolveResourceIdFromAttr(activity, R.attr.expand)));
-            return;
-        }
-
-        for (int i = INITIAL_RELATED_VIDEOS; i < info.getRelatedStreams().size(); i++) {
-            InfoItem item = info.getRelatedStreams().get(i);
-            //Log.d(TAG, "i = " + i);
-            relatedStreamsView.addView(infoItemBuilder.buildView(relatedStreamsView, item));
->>>>>>> ce6a5ebf
         }
     }
 
@@ -528,22 +493,6 @@
     @Override
     protected void initListeners() {
         super.initListeners();
-<<<<<<< HEAD
-=======
-        infoItemBuilder.setOnStreamSelectedListener(new OnClickGesture<StreamInfoItem>() {
-            @Override
-            public void selected(StreamInfoItem selectedItem) {
-                selectAndLoadVideo(selectedItem.getServiceId(),
-                        selectedItem.getUrl(),
-                        selectedItem.getName());
-            }
-
-            @Override
-            public void held(StreamInfoItem selectedItem) {
-                showStreamDialog(selectedItem);
-            }
-        });
->>>>>>> ce6a5ebf
 
         videoTitleRoot.setOnClickListener(this);
         uploaderRootLayout.setOnClickListener(this);
@@ -820,13 +769,8 @@
     }
 
     public void prepareAndHandleInfo(final StreamInfo info, boolean scrollToTop) {
-<<<<<<< HEAD
-        if (DEBUG)
-            Log.d(TAG, "prepareAndHandleInfo() called with: info = [" + info + "], scrollToTop = [" + scrollToTop + "]");
-=======
         if (DEBUG) Log.d(TAG, "prepareAndHandleInfo() called with: info = ["
                 + info + "], scrollToTop = [" + scrollToTop + "]");
->>>>>>> ce6a5ebf
 
         setInitialData(info.getServiceId(), info.getUrl(), info.getName());
         pushToStack(serviceId, url, name);
@@ -1028,55 +972,8 @@
         thumbnailImageView.setMinimumHeight(height);
     }
 
-<<<<<<< HEAD
     private void showContent() {
         AnimationUtils.slideUp(contentRootLayoutHiding,120, 96, 0.06f);
-=======
-    private void showContentWithAnimation(long duration,
-                                          long delay,
-                                          @FloatRange(from = 0.0f, to = 1.0f)
-                                                  float translationPercent) {
-        int translationY = (int) (getResources().getDisplayMetrics().heightPixels *
-                (translationPercent > 0.0f ? translationPercent : .06f));
-
-        contentRootLayoutHiding.animate().setListener(null).cancel();
-        contentRootLayoutHiding.setAlpha(0f);
-        contentRootLayoutHiding.setTranslationY(translationY);
-        contentRootLayoutHiding.setVisibility(View.VISIBLE);
-        contentRootLayoutHiding.animate()
-                .alpha(1f)
-                .translationY(0)
-                .setStartDelay(delay)
-                .setDuration(duration)
-                .setInterpolator(new FastOutSlowInInterpolator())
-                .start();
-
-        uploaderRootLayout.animate().setListener(null).cancel();
-        uploaderRootLayout.setAlpha(0f);
-        uploaderRootLayout.setTranslationY(translationY);
-        uploaderRootLayout.setVisibility(View.VISIBLE);
-        uploaderRootLayout.animate()
-                .alpha(1f)
-                .translationY(0)
-                .setStartDelay((long) (duration * .5f) + delay)
-                .setDuration(duration)
-                .setInterpolator(new FastOutSlowInInterpolator())
-                .start();
-
-        if (showRelatedStreams) {
-            relatedStreamRootLayout.animate().setListener(null).cancel();
-            relatedStreamRootLayout.setAlpha(0f);
-            relatedStreamRootLayout.setTranslationY(translationY);
-            relatedStreamRootLayout.setVisibility(View.VISIBLE);
-            relatedStreamRootLayout.animate()
-                    .alpha(1f)
-                    .translationY(0)
-                    .setStartDelay((long) (duration * .8f) + delay)
-                    .setDuration(duration)
-                    .setInterpolator(new FastOutSlowInInterpolator())
-                    .start();
-        }
->>>>>>> ce6a5ebf
     }
 
     protected void setInitialData(int serviceId, String url, String name) {
@@ -1144,7 +1041,6 @@
         super.handleResult(info);
 
         setInitialData(info.getServiceId(), info.getOriginalUrl(), info.getName());
-<<<<<<< HEAD
 
         if(showRelatedStreams){
             if(null == relatedStreamsLayout){ //phone
@@ -1158,10 +1054,7 @@
             }
         }
 
-        pushToStack(serviceId, url, name);
-=======
         //pushToStack(serviceId, url, name);
->>>>>>> ce6a5ebf
 
         animateView(thumbnailPlayButton, true, 200);
         videoTitleTextView.setText(name);
@@ -1275,22 +1168,6 @@
 
 
     public void openDownloadDialog() {
-<<<<<<< HEAD
-        try {
-            DownloadDialog downloadDialog = DownloadDialog.newInstance(currentInfo);
-            downloadDialog.setVideoStreams(sortedVideoStreams);
-            downloadDialog.setAudioStreams(currentInfo.getAudioStreams());
-            downloadDialog.setSelectedVideoStream(selectedVideoStreamIndex);
-            downloadDialog.setSubtitleStreams(currentInfo.getSubtitles());
-
-            downloadDialog.show(activity.getSupportFragmentManager(), "downloadDialog");
-        } catch (Exception e) {
-            Toast.makeText(activity,
-                    R.string.could_not_setup_download_menu,
-                    Toast.LENGTH_LONG).show();
-            e.printStackTrace();
-        }
-=======
             try {
                 DownloadDialog downloadDialog = DownloadDialog.newInstance(currentInfo);
                 downloadDialog.setVideoStreams(sortedVideoStreams);
@@ -1313,7 +1190,6 @@
                         getActivity().getClass(),
                         getActivity().findViewById(android.R.id.content), info);
             }
->>>>>>> ce6a5ebf
     }
 
     /*//////////////////////////////////////////////////////////////////////////
