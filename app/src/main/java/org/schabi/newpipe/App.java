package org.schabi.newpipe;

import android.content.Context;
import android.content.SharedPreferences;
import android.util.Log;

import androidx.annotation.NonNull;
import androidx.core.app.NotificationChannelCompat;
import androidx.core.app.NotificationManagerCompat;
import androidx.multidex.MultiDexApplication;
import androidx.preference.PreferenceManager;

import com.jakewharton.processphoenix.ProcessPhoenix;

import org.acra.ACRA;
import org.acra.config.ACRAConfigurationException;
import org.acra.config.CoreConfiguration;
import org.acra.config.CoreConfigurationBuilder;
import org.schabi.newpipe.error.ErrorActivity;
import org.schabi.newpipe.error.ErrorInfo;
import org.schabi.newpipe.error.ReCaptchaActivity;
import org.schabi.newpipe.error.UserAction;
import org.schabi.newpipe.extractor.NewPipe;
import org.schabi.newpipe.extractor.downloader.Downloader;
import org.schabi.newpipe.ktx.ExceptionUtils;
import org.schabi.newpipe.settings.NewPipeSettings;
import org.schabi.newpipe.util.Localization;
import org.schabi.newpipe.util.PicassoHelper;
import org.schabi.newpipe.util.ServiceHelper;
import org.schabi.newpipe.util.StateSaver;

import java.io.IOException;
import java.io.InterruptedIOException;
import java.net.SocketException;
import java.util.Arrays;
import java.util.Collections;
import java.util.List;

import io.reactivex.rxjava3.exceptions.CompositeException;
import io.reactivex.rxjava3.exceptions.MissingBackpressureException;
import io.reactivex.rxjava3.exceptions.OnErrorNotImplementedException;
import io.reactivex.rxjava3.exceptions.UndeliverableException;
import io.reactivex.rxjava3.functions.Consumer;
import io.reactivex.rxjava3.plugins.RxJavaPlugins;

/*
 * Copyright (C) Hans-Christoph Steiner 2016 <hans@eds.org>
 * App.java is part of NewPipe.
 *
 * NewPipe is free software: you can redistribute it and/or modify
 * it under the terms of the GNU General Public License as published by
 * the Free Software Foundation, either version 3 of the License, or
 * (at your option) any later version.
 *
 * NewPipe is distributed in the hope that it will be useful,
 * but WITHOUT ANY WARRANTY; without even the implied warranty of
 * MERCHANTABILITY or FITNESS FOR A PARTICULAR PURPOSE.  See the
 * GNU General Public License for more details.
 *
 * You should have received a copy of the GNU General Public License
 * along with NewPipe.  If not, see <http://www.gnu.org/licenses/>.
 */

public class App extends MultiDexApplication {
    public static final String PACKAGE_NAME = BuildConfig.APPLICATION_ID;
    private static final String TAG = App.class.toString();
    private static App app;

    @NonNull
    public static App getApp() {
        return app;
    }

    @Override
    protected void attachBaseContext(final Context base) {
        super.attachBaseContext(base);
        initACRA();
    }

    @Override
    public void onCreate() {
        super.onCreate();

        app = this;

        if (ProcessPhoenix.isPhoenixProcess(this)) {
            Log.i(TAG, "This is a phoenix process! "
                    + "Aborting initialization of App[onCreate]");
            return;
        }

        // Initialize settings first because others inits can use its values
        NewPipeSettings.initSettings(this);

        NewPipe.init(getDownloader(),
            Localization.getPreferredLocalization(this),
            Localization.getPreferredContentCountry(this));
        Localization.initPrettyTime(Localization.resolvePrettyTime(getApplicationContext()));

        StateSaver.init(this);
        initNotificationChannels();

        ServiceHelper.initServices(this);

        // Initialize image loader
        final SharedPreferences prefs = PreferenceManager.getDefaultSharedPreferences(this);
        PicassoHelper.init(this);
        PicassoHelper.setShouldLoadImages(
                prefs.getBoolean(getString(R.string.download_thumbnail_key), true));
        PicassoHelper.setIndicatorsEnabled(MainActivity.DEBUG
                && prefs.getBoolean(getString(R.string.show_image_indicators_key), false));

        configureRxJavaErrorHandler();
<<<<<<< HEAD
        // Check for new version
        startNewVersionCheckService();
=======
>>>>>>> 4af49ee5
    }

    @Override
    public void onTerminate() {
        super.onTerminate();
        PicassoHelper.terminate();
    }

    protected Downloader getDownloader() {
        final DownloaderImpl downloader = DownloaderImpl.init(null);
        setCookiesToDownloader(downloader);
        return downloader;
    }

    protected void setCookiesToDownloader(final DownloaderImpl downloader) {
        final SharedPreferences prefs = PreferenceManager.getDefaultSharedPreferences(
                getApplicationContext());
        final String key = getApplicationContext().getString(R.string.recaptcha_cookies_key);
        downloader.setCookie(ReCaptchaActivity.RECAPTCHA_COOKIES_KEY, prefs.getString(key, null));
        downloader.updateYoutubeRestrictedModeCookies(getApplicationContext());
    }

    private void configureRxJavaErrorHandler() {
        // https://github.com/ReactiveX/RxJava/wiki/What's-different-in-2.0#error-handling
        RxJavaPlugins.setErrorHandler(new Consumer<Throwable>() {
            @Override
            public void accept(@NonNull final Throwable throwable) {
                Log.e(TAG, "RxJavaPlugins.ErrorHandler called with -> : "
                        + "throwable = [" + throwable.getClass().getName() + "]");

                final Throwable actualThrowable;
                if (throwable instanceof UndeliverableException) {
                    // As UndeliverableException is a wrapper,
                    // get the cause of it to get the "real" exception
                    actualThrowable = throwable.getCause();
                } else {
                    actualThrowable = throwable;
                }

                final List<Throwable> errors;
                if (actualThrowable instanceof CompositeException) {
                    errors = ((CompositeException) actualThrowable).getExceptions();
                } else {
                    errors = Collections.singletonList(actualThrowable);
                }

                for (final Throwable error : errors) {
                    if (isThrowableIgnored(error)) {
                        return;
                    }
                    if (isThrowableCritical(error)) {
                        reportException(error);
                        return;
                    }
                }

                // Out-of-lifecycle exceptions should only be reported if a debug user wishes so,
                // When exception is not reported, log it
                if (isDisposedRxExceptionsReported()) {
                    reportException(actualThrowable);
                } else {
                    Log.e(TAG, "RxJavaPlugin: Undeliverable Exception received: ", actualThrowable);
                }
            }

            private boolean isThrowableIgnored(@NonNull final Throwable throwable) {
                // Don't crash the application over a simple network problem
                return ExceptionUtils.hasAssignableCause(throwable,
                        // network api cancellation
                        IOException.class, SocketException.class,
                        // blocking code disposed
                        InterruptedException.class, InterruptedIOException.class);
            }

            private boolean isThrowableCritical(@NonNull final Throwable throwable) {
                // Though these exceptions cannot be ignored
                return ExceptionUtils.hasAssignableCause(throwable,
                        NullPointerException.class, IllegalArgumentException.class, // bug in app
                        OnErrorNotImplementedException.class, MissingBackpressureException.class,
                        IllegalStateException.class); // bug in operator
            }

            private void reportException(@NonNull final Throwable throwable) {
                // Throw uncaught exception that will trigger the report system
                Thread.currentThread().getUncaughtExceptionHandler()
                        .uncaughtException(Thread.currentThread(), throwable);
            }
        });
    }

    /**
     * Called in {@link #attachBaseContext(Context)} after calling the {@code super} method.
     * Should be overridden if MultiDex is enabled, since it has to be initialized before ACRA.
     */
    protected void initACRA() {
        if (ACRA.isACRASenderServiceProcess()) {
            return;
        }

        try {
            final CoreConfiguration acraConfig = new CoreConfigurationBuilder(this)
                    .setBuildConfigClass(BuildConfig.class)
                    .build();
            ACRA.init(this, acraConfig);
        } catch (final ACRAConfigurationException exception) {
            exception.printStackTrace();
            ErrorActivity.reportError(this, new ErrorInfo(exception,
                    UserAction.SOMETHING_ELSE, "Could not initialize ACRA crash report"));
        }
    }

    private void initNotificationChannels() {
        // Keep the importance below DEFAULT to avoid making noise on every notification update for
        // the main and update channels
        final NotificationChannelCompat mainChannel = new NotificationChannelCompat
                .Builder(getString(R.string.notification_channel_id),
                NotificationManagerCompat.IMPORTANCE_LOW)
                .setName(getString(R.string.notification_channel_name))
                .setDescription(getString(R.string.notification_channel_description))
                .build();

        final NotificationChannelCompat appUpdateChannel = new NotificationChannelCompat
                .Builder(getString(R.string.app_update_notification_channel_id),
                NotificationManagerCompat.IMPORTANCE_LOW)
                .setName(getString(R.string.app_update_notification_channel_name))
                .setDescription(getString(R.string.app_update_notification_channel_description))
                .build();

        final NotificationChannelCompat hashChannel = new NotificationChannelCompat
                .Builder(getString(R.string.hash_channel_id),
                NotificationManagerCompat.IMPORTANCE_HIGH)
                .setName(getString(R.string.hash_channel_name))
                .setDescription(getString(R.string.hash_channel_description))
                .build();

        final NotificationChannelCompat newStreamsChannel = new NotificationChannelCompat
                .Builder(getString(R.string.streams_notification_channel_id),
                NotificationManagerCompat.IMPORTANCE_DEFAULT)
                .setName(getString(R.string.streams_notification_channel_name))
                .setDescription(getString(R.string.streams_notification_channel_description))
                .build();

        final NotificationManagerCompat notificationManager = NotificationManagerCompat.from(this);
        notificationManager.createNotificationChannelsCompat(
                Arrays.asList(mainChannel, appUpdateChannel, hashChannel, newStreamsChannel)
        );
    }

    protected boolean isDisposedRxExceptionsReported() {
        return false;
    }
}<|MERGE_RESOLUTION|>--- conflicted
+++ resolved
@@ -111,11 +111,6 @@
                 && prefs.getBoolean(getString(R.string.show_image_indicators_key), false));
 
         configureRxJavaErrorHandler();
-<<<<<<< HEAD
-        // Check for new version
-        startNewVersionCheckService();
-=======
->>>>>>> 4af49ee5
     }
 
     @Override
