package us.shandian.giga.ui.adapter;

import android.annotation.SuppressLint;
import android.app.Activity;
import android.app.ProgressDialog;
import android.content.Context;
import android.content.Intent;
import android.net.Uri;
import android.os.AsyncTask;
import android.os.Build;
import android.os.Bundle;
import android.os.Handler;
import android.os.Looper;
import android.os.Message;
import android.support.annotation.NonNull;
import android.support.annotation.Nullable;
import android.support.v4.content.FileProvider;
import android.support.v4.view.ViewCompat;
import android.support.v7.app.AlertDialog;
import android.support.v7.util.DiffUtil;
import android.support.v7.widget.RecyclerView;
import android.support.v7.widget.RecyclerView.ViewHolder;
import android.util.Log;
import android.util.SparseArray;
import android.view.LayoutInflater;
import android.view.Menu;
import android.view.MenuItem;
import android.view.View;
import android.view.ViewGroup;
import android.webkit.MimeTypeMap;
import android.widget.ImageView;
import android.widget.PopupMenu;
import android.widget.TextView;
import android.widget.Toast;

import org.schabi.newpipe.BuildConfig;
import org.schabi.newpipe.R;
import org.schabi.newpipe.util.NavigationHelper;

import java.io.File;
import java.lang.ref.WeakReference;
import java.util.ArrayList;
import java.util.Locale;

import us.shandian.giga.get.DownloadMission;
import us.shandian.giga.get.FinishedMission;
import us.shandian.giga.service.DownloadManager;
import us.shandian.giga.service.DownloadManagerService;
import us.shandian.giga.ui.common.Deleter;
import us.shandian.giga.ui.common.ProgressDrawable;
import us.shandian.giga.util.Utility;

import static android.content.Intent.FLAG_GRANT_PREFIX_URI_PERMISSION;
import static android.content.Intent.FLAG_GRANT_READ_URI_PERMISSION;

public class MissionAdapter extends RecyclerView.Adapter<ViewHolder> {
    private static final SparseArray<String> ALGORITHMS = new SparseArray<>();
    private static final String TAG = "MissionAdapter";

    static {
        ALGORITHMS.put(R.id.md5, "MD5");
        ALGORITHMS.put(R.id.sha1, "SHA1");
    }

    private Context mContext;
    private LayoutInflater mInflater;
    private DownloadManager mDownloadManager;
    private Deleter mDeleter;
    private int mLayout;
    private DownloadManager.MissionIterator mIterator;
    private ArrayList<ViewHolderItem> mPendingDownloadsItems = new ArrayList<>();
    private Handler mHandler;
    private MenuItem mClear;
    private View mEmptyMessage;

    public MissionAdapter(Context context, DownloadManager downloadManager, MenuItem clearButton, View emptyMessage) {
        mContext = context;
        mDownloadManager = downloadManager;
        mDeleter = null;

        mInflater = (LayoutInflater) mContext.getSystemService(Context.LAYOUT_INFLATER_SERVICE);
        mLayout = R.layout.mission_item;

        mHandler = new Handler(Looper.myLooper()) {
            @Override
            public void handleMessage(Message msg) {
                switch (msg.what) {
                    case DownloadManagerService.MESSAGE_PROGRESS:
                    case DownloadManagerService.MESSAGE_ERROR:
                    case DownloadManagerService.MESSAGE_FINISHED:
                        onServiceMessage(msg);
                }
            }
        };

        mClear = clearButton;
        mEmptyMessage = emptyMessage;

        mIterator = downloadManager.getIterator();

        checkEmptyMessageVisibility();
    }

    @Override
<<<<<<< HEAD
    @NonNull
    public ViewHolder onCreateViewHolder(@NonNull ViewGroup parent, int viewType) {
        switch (viewType) {
            case DownloadManager.SPECIAL_PENDING:
            case DownloadManager.SPECIAL_FINISHED:
                return new ViewHolderHeader(mInflater.inflate(R.layout.missions_header, parent, false));
        }
=======
    public MissionAdapter.ViewHolder onCreateViewHolder(ViewGroup parent, int viewType) {
        final ViewHolder h = new ViewHolder(mInflater.inflate(mLayout, parent, false));

        h.menu.setOnClickListener(new View.OnClickListener() {
            @Override
            public void onClick(View v) {
                buildPopup(h);
            }
        });

		h.itemView.setOnClickListener(new View.OnClickListener() {
            @Override
			public void onClick(View v) {
                if(h.mission.finished) viewFile(h);
			}
		});
>>>>>>> 4d572238

        return new ViewHolderItem(mInflater.inflate(mLayout, parent, false));
    }

    @Override
    public void onViewRecycled(@NonNull ViewHolder view) {
        super.onViewRecycled(view);

        if (view instanceof ViewHolderHeader) return;
        ViewHolderItem h = (ViewHolderItem) view;

        if (h.item.mission instanceof DownloadMission) mPendingDownloadsItems.remove(h);

        h.popupMenu.dismiss();
        h.item = null;
        h.lastTimeStamp = -1;
        h.lastDone = -1;
        h.lastCurrent = -1;
        h.state = 0;
    }

    @Override
    @SuppressLint("SetTextI18n")
    public void onBindViewHolder(@NonNull ViewHolder view, @SuppressLint("RecyclerView") int pos) {
        DownloadManager.MissionItem item = mIterator.getItem(pos);

        if (view instanceof ViewHolderHeader) {
            if (item.special == DownloadManager.SPECIAL_NOTHING) return;
            int str;
            if (item.special == DownloadManager.SPECIAL_PENDING) {
                str = R.string.missions_header_pending;
            } else {
                str = R.string.missions_header_finished;
                mClear.setVisible(true);
            }

            ((ViewHolderHeader) view).header.setText(str);
            return;
        }

        ViewHolderItem h = (ViewHolderItem) view;
        h.item = item;

        Utility.FileType type = Utility.getFileType(item.mission.kind, item.mission.name);

        h.icon.setImageResource(Utility.getIconForFileType(type));
        h.name.setText(item.mission.name);
        h.size.setText(Utility.formatBytes(item.mission.length));

        h.progress.setColors(Utility.getBackgroundForFileType(mContext, type), Utility.getForegroundForFileType(mContext, type));

        if (h.item.mission instanceof DownloadMission) {
            DownloadMission mission = (DownloadMission) item.mission;
            h.progress.setMarquee(mission.done < 1);
            updateProgress(h);
            h.pause.setTitle(mission.unknownLength ? R.string.stop : R.string.pause);
            mPendingDownloadsItems.add(h);
        } else {
            h.progress.setMarquee(false);
            h.status.setText("100%");
            h.progress.setProgress(1f);
        }
    }

    @Override
    public int getItemCount() {
        return mIterator.getOldListSize();
    }

    @Override
    public int getItemViewType(int position) {
        return mIterator.getSpecialAtItem(position);
    }

    private void updateProgress(ViewHolderItem h) {
        if (h == null || h.item == null || h.item.mission instanceof FinishedMission) return;

        DownloadMission mission = (DownloadMission) h.item.mission;

        long now = System.currentTimeMillis();

        if (h.lastTimeStamp == -1) {
            h.lastTimeStamp = now;
        }

        if (h.lastDone == -1) {
            h.lastDone = mission.done;
        }
        if (h.lastCurrent != mission.current) {
            h.lastCurrent = mission.current;
            h.lastDone = 0;
            h.lastTimeStamp = now;
        }

        long deltaTime = now - h.lastTimeStamp;
        long deltaDone = mission.done - h.lastDone;
        boolean hasError = mission.errCode != DownloadMission.ERROR_NOTHING;

        if (hasError || deltaTime == 0 || deltaTime > 1000) {
            // on error hide marquee or show if condition (mission.done < 1 || mission.unknownLength) is true
            h.progress.setMarquee(!hasError && (mission.done < 1 || mission.unknownLength));

            float progress;
            if (mission.unknownLength) {
                progress = Float.NaN;
                h.progress.setProgress(0f);
            } else {
                progress = (float) mission.done / mission.length;
                if (mission.urls.length > 1 && mission.current < mission.urls.length) {
                    progress = (progress / mission.urls.length) + ((float) mission.current / mission.urls.length);
                }
            }

            if (hasError) {
                if (Float.isNaN(progress) || Float.isInfinite(progress)) h.progress.setProgress(1f);
                h.status.setText(R.string.msg_error);
            } else if (Float.isNaN(progress) || Float.isInfinite(progress)) {
                h.status.setText("--.-%");
            } else {
                h.status.setText(String.format("%.2f%%", progress * 100));
                h.progress.setProgress(progress);
            }
        }

        long length = mission.offsets[mission.current < mission.offsets.length ? mission.current : (mission.offsets.length - 1)];
        length += mission.length;

        int state = 0;
        if (!mission.isFinished()) {
            if (!mission.running) {
                state = mission.enqueued ? 1 : 2;
            } else if (mission.postprocessingRunning) {
                state = 3;
            }
        }

<<<<<<< HEAD
        if (state != 0) {
            if (h.state != state) {
                String statusStr;
                h.state = state;

                switch (state) {
                    case 1:
                        statusStr = mContext.getString(R.string.queued);
                        break;
                    case 2:
                        statusStr = mContext.getString(R.string.paused);
                        break;
                    case 3:
                        statusStr = mContext.getString(R.string.post_processing);
                        break;
                    default:
                        statusStr = "?";
                        break;
=======
    private void buildPopup(final ViewHolder h) {
        PopupMenu popup = new PopupMenu(mContext, h.menu);
        popup.inflate(R.menu.mission);

        Menu menu = popup.getMenu();
        MenuItem start = menu.findItem(R.id.start);
        MenuItem pause = menu.findItem(R.id.pause);
        MenuItem delete = menu.findItem(R.id.delete);
        MenuItem checksum = menu.findItem(R.id.checksum);

        // Set to false first
        start.setVisible(false);
        pause.setVisible(false);
        delete.setVisible(false);
        checksum.setVisible(false);

        if (!h.mission.finished) {
            if (!h.mission.running) {
                if (h.mission.errCode == -1) {
                    start.setVisible(true);
>>>>>>> 4d572238
                }

                h.size.setText(Utility.formatBytes(length).concat("  (").concat(statusStr).concat(")"));
            } else if (deltaTime > 1000 && deltaDone > 0) {
                h.lastTimeStamp = now;
                h.lastDone = mission.done;
            }
<<<<<<< HEAD

            return;
        }

        if (deltaTime > 1000 && deltaDone > 0) {
            float speed = (float) deltaDone / deltaTime;
            String speedStr = Utility.formatSpeed(speed * 1000);
            String sizeStr = Utility.formatBytes(length);

            h.size.setText(sizeStr.concat(" ").concat(speedStr));
=======
        } else {
            delete.setVisible(true);
            checksum.setVisible(true);
        }

        popup.setOnMenuItemClickListener(new PopupMenu.OnMenuItemClickListener() {
            @Override
            public boolean onMenuItemClick(MenuItem item) {
                int id = item.getItemId();
                switch (id) {
                    case R.id.start:
                        mDownloadManager.resumeMission(h.position);
                        mBinder.onMissionAdded(mItemList.get(h.position));
                        return true;
                    case R.id.pause:
                        mDownloadManager.pauseMission(h.position);
                        mBinder.onMissionRemoved(mItemList.get(h.position));
                        h.lastTimeStamp = -1;
                        h.lastDone = -1;
                        return true;
                    case R.id.delete:
                        mDeleteDownloadManager.add(h.mission);
                        updateItemList();
                        notifyDataSetChanged();
                        return true;
                    case R.id.md5:
                    case R.id.sha1:
                        DownloadMission mission = mItemList.get(h.position);
                        new ChecksumTask(mContext).execute(mission.location + "/" + mission.name, ALGORITHMS.get(id));
                        return true;
                    default:
                        return false;
                }
            }
        });
>>>>>>> 4d572238

            h.lastTimeStamp = now;
            h.lastDone = mission.done;
        }
    }

<<<<<<< HEAD
    private boolean viewWithFileProvider(@NonNull File file) {
        if (!file.exists()) return true;

        String ext = Utility.getFileExt(file.getName());
        if (ext == null) return false;

        String mimeType = MimeTypeMap.getSingleton().getMimeTypeFromExtension(ext.substring(1));
        Log.v(TAG, "Mime: " + mimeType + " package: " + BuildConfig.APPLICATION_ID + ".provider");

        Uri uri = FileProvider.getUriForFile(mContext, BuildConfig.APPLICATION_ID + ".provider", file);
=======
    private boolean viewFile(ViewHolder h) {
        File f = new File(h.mission.location, h.mission.name);
        String ext = Utility.getFileExt(h.mission.name);

        Log.d(TAG, "Viewing file: " + f.getAbsolutePath() + " ext: " + ext);

        if (ext == null) {
            Log.w(TAG, "Can't view file because it has no extension: " +
                    h.mission.name);
            return true;
        }

        String mime = MimeTypeMap.getSingleton().getMimeTypeFromExtension(ext.substring(1));
        Log.v(TAG, "Mime: " + mime + " package: " + mContext.getApplicationContext().getPackageName() + ".provider");
        if (f.exists()) {
            viewFileWithFileProvider(f, mime);
        } else {
            Log.w(TAG, "File doesn't exist");
        }
        return false;
    }

    private void viewFileWithFileProvider(File file, String mimetype) {
        String ourPackage = mContext.getApplicationContext().getPackageName();
        Uri uri = FileProvider.getUriForFile(mContext, ourPackage + ".provider", file);
>>>>>>> 4d572238
        Intent intent = new Intent();
        intent.setAction(Intent.ACTION_VIEW);
        intent.setDataAndType(uri, mimeType);
        intent.addFlags(FLAG_GRANT_READ_URI_PERMISSION);
        if (Build.VERSION.SDK_INT >= Build.VERSION_CODES.LOLLIPOP) {
            intent.addFlags(FLAG_GRANT_PREFIX_URI_PERMISSION);
        }
        //mContext.grantUriPermission(packageName, uri, Intent.FLAG_GRANT_READ_URI_PERMISSION);
        Log.v(TAG, "Starting intent: " + intent);
        if (intent.resolveActivity(mContext.getPackageManager()) != null) {
            mContext.startActivity(intent);
        } else {
            Toast noPlayerToast = Toast.makeText(mContext, R.string.toast_no_player, Toast.LENGTH_LONG);
            noPlayerToast.show();
        }

        return true;
    }

    public Handler getMessenger() {
        return mHandler;
    }

    private void onServiceMessage(@NonNull Message msg) {
        switch (msg.what) {
            case DownloadManagerService.MESSAGE_PROGRESS:
            case DownloadManagerService.MESSAGE_ERROR:
            case DownloadManagerService.MESSAGE_FINISHED:
                break;
            default:
                return;
        }

        for (int i = 0; i < mPendingDownloadsItems.size(); i++) {
            ViewHolderItem h = mPendingDownloadsItems.get(i);
            if (h.item.mission != msg.obj) continue;

            if (msg.what == DownloadManagerService.MESSAGE_FINISHED) {
                // DownloadManager should mark the download as finished
                applyChanges();

                mPendingDownloadsItems.remove(i);
                return;
            }

            updateProgress(h);
            return;
        }
    }

    private void showError(@NonNull DownloadMission mission) {
        StringBuilder str = new StringBuilder();
        str.append(mContext.getString(R.string.label_code));
        str.append(": ");
        str.append(mission.errCode);
        str.append('\n');

        switch (mission.errCode) {
            case 416:
                str.append(mContext.getString(R.string.error_http_requested_range_not_satisfiable));
                break;
            case 404:
                str.append(mContext.getString(R.string.error_http_not_found));
                break;
            case DownloadMission.ERROR_NOTHING:
                str.append("¿?");
                break;
            case DownloadMission.ERROR_FILE_CREATION:
                str.append(mContext.getString(R.string.error_file_creation));
                break;
            case DownloadMission.ERROR_HTTP_NO_CONTENT:
                str.append(mContext.getString(R.string.error_http_no_content));
                break;
            case DownloadMission.ERROR_HTTP_UNSUPPORTED_RANGE:
                str.append(mContext.getString(R.string.error_http_unsupported_range));
                break;
            case DownloadMission.ERROR_PATH_CREATION:
                str.append(mContext.getString(R.string.error_path_creation));
                break;
            case DownloadMission.ERROR_PERMISSION_DENIED:
                str.append(mContext.getString(R.string.permission_denied));
                break;
            case DownloadMission.ERROR_SSL_EXCEPTION:
                str.append(mContext.getString(R.string.error_ssl_exception));
                break;
            case DownloadMission.ERROR_UNKNOWN_HOST:
                str.append(mContext.getString(R.string.error_unknown_host));
                break;
            case DownloadMission.ERROR_CONNECT_HOST:
                str.append(mContext.getString(R.string.error_connect_host));
                break;
            case DownloadMission.ERROR_POSTPROCESSING_FAILED:
                str.append(R.string.error_postprocessing_failed);
            case DownloadMission.ERROR_UNKNOWN_EXCEPTION:
                break;
            default:
                if (mission.errCode >= 100 && mission.errCode < 600) {
                    str.append("HTTP");
                } else if (mission.errObject == null) {
                    str.append("(not_decelerated_error_code)");
                }
                break;
        }

        if (mission.errObject != null) {
            str.append("\n\n");
            str.append(mission.errObject.toString());
        }

        AlertDialog.Builder builder = new AlertDialog.Builder(mContext);
        builder.setTitle(mission.name)
                .setMessage(str)
                .setNegativeButton(android.R.string.ok, (dialog, which) -> dialog.cancel())
                .create()
                .show();
    }

    public void clearFinishedDownloads() {
        mDownloadManager.forgetFinishedDownloads();
        applyChanges();
        mClear.setVisible(false);
    }

    private boolean handlePopupItem(@NonNull ViewHolderItem h, @NonNull MenuItem option) {
        int id = option.getItemId();
        DownloadMission mission = h.item.mission instanceof DownloadMission ? (DownloadMission) h.item.mission : null;

        if (mission != null) {
            switch (id) {
                case R.id.start:
                    h.state = -1;
                    h.size.setText(Utility.formatBytes(mission.length));
                    mDownloadManager.resumeMission(mission);
                    return true;
                case R.id.pause:
                    h.state = -1;
                    mDownloadManager.pauseMission(mission);
                    notifyItemChanged(h.getAdapterPosition());
                    h.lastTimeStamp = -1;
                    h.lastDone = -1;
                    return true;
                case R.id.error_message_view:
                    showError(mission);
                    return true;
                case R.id.queue:
                    h.queue.setChecked(!h.queue.isChecked());
                    mission.enqueued = h.queue.isChecked();
                    updateProgress(h);
                    return true;
            }
        }

        switch (id) {
            case R.id.open:
                return viewWithFileProvider(h.item.mission.getDownloadedFile());
            case R.id.delete:
                if (mDeleter == null) {
                    mDownloadManager.deleteMission(h.item.mission);
                } else {
                    mDeleter.append(h.item.mission);
                }
                applyChanges();
                return true;
            case R.id.md5:
            case R.id.sha1:
                new ChecksumTask(mContext).execute(h.item.mission.getDownloadedFile().getAbsolutePath(), ALGORITHMS.get(id));
                return true;
            case R.id.source:
                        /*Intent intent = new Intent(Intent.ACTION_VIEW, Uri.parse(h.item.mission.source));
                        mContext.startActivity(intent);*/
                try {
                    Intent intent = NavigationHelper.getIntentByLink(mContext, h.item.mission.source);
                    intent.addFlags(Intent.FLAG_ACTIVITY_NEW_TASK);
                    mContext.startActivity(intent);
                } catch (Exception e) {
                    Log.w(TAG, "Selected item has a invalid source", e);
                }
                return true;
            default:
                return false;
        }
    }

    public void applyChanges() {
        mIterator.start();
        DiffUtil.calculateDiff(mIterator, true).dispatchUpdatesTo(this);
        mIterator.end();

        checkEmptyMessageVisibility();

        if (mIterator.getOldListSize() > 0) {
            int lastItemType = mIterator.getSpecialAtItem(mIterator.getOldListSize() - 1);
            mClear.setVisible(lastItemType == DownloadManager.SPECIAL_FINISHED);
        }
    }

    public void forceUpdate() {
        mIterator.start();
        mIterator.end();

        notifyDataSetChanged();
    }

    public void setLinear(boolean isLinear) {
        mLayout = isLinear ? R.layout.mission_item_linear : R.layout.mission_item;
    }

    private void checkEmptyMessageVisibility() {
        int flag = mIterator.getOldListSize() > 0 ? View.GONE : View.VISIBLE;
        if (mEmptyMessage.getVisibility() != flag) mEmptyMessage.setVisibility(flag);
    }


    public void deleterDispose(Bundle bundle) {
        if (mDeleter != null) mDeleter.dispose(bundle);
    }

    public void deleterLoad(Bundle bundle, View view) {
        if (mDeleter == null)
            mDeleter = new Deleter(bundle, view, mContext, this, mDownloadManager, mIterator, mHandler);
    }

    public void deleterResume() {
        if (mDeleter != null) mDeleter.resume();
    }


    class ViewHolderItem extends RecyclerView.ViewHolder {
        DownloadManager.MissionItem item;

        TextView status;
        ImageView icon;
        TextView name;
        TextView size;
        ProgressDrawable progress;

        PopupMenu popupMenu;
        MenuItem start;
        MenuItem pause;
        MenuItem open;
        MenuItem queue;
        MenuItem showError;
        MenuItem delete;
        MenuItem source;
        MenuItem checksum;

        long lastTimeStamp = -1;
        long lastDone = -1;
        int lastCurrent = -1;
        int state = 0;

        ViewHolderItem(View view) {
            super(view);

            progress = new ProgressDrawable();
            ViewCompat.setBackground(itemView.findViewById(R.id.item_bkg), progress);

            status = itemView.findViewById(R.id.item_status);
            name = itemView.findViewById(R.id.item_name);
            icon = itemView.findViewById(R.id.item_icon);
            size = itemView.findViewById(R.id.item_size);

            name.setSelected(true);

            ImageView button = itemView.findViewById(R.id.item_more);
            popupMenu = buildPopup(button);
            button.setOnClickListener(v -> showPopupMenu());

            Menu menu = popupMenu.getMenu();
            start = menu.findItem(R.id.start);
            pause = menu.findItem(R.id.pause);
            open = menu.findItem(R.id.open);
            queue = menu.findItem(R.id.queue);
            showError = menu.findItem(R.id.error_message_view);
            delete = menu.findItem(R.id.delete);
            source = menu.findItem(R.id.source);
            checksum = menu.findItem(R.id.checksum);

            //h.itemView.setOnClickListener(v -> showDetail(h));
        }

        private void showPopupMenu() {
            start.setVisible(false);
            pause.setVisible(false);
            open.setVisible(false);
            queue.setVisible(false);
            showError.setVisible(false);
            delete.setVisible(false);
            source.setVisible(false);
            checksum.setVisible(false);

            DownloadMission mission = item.mission instanceof DownloadMission ? (DownloadMission) item.mission : null;

            if (mission != null) {
                if (!mission.postprocessingRunning) {
                    if (mission.running) {
                        pause.setVisible(true);
                    } else {
                        if (mission.errCode != DownloadMission.ERROR_NOTHING) {
                            showError.setVisible(true);
                        }

                        queue.setChecked(mission.enqueued);

                        start.setVisible(mission.errCode != DownloadMission.ERROR_POSTPROCESSING_FAILED);
                        delete.setVisible(true);
                        queue.setVisible(true);
                    }
                }
            } else {
                open.setVisible(true);
                delete.setVisible(true);
                checksum.setVisible(true);
            }

            if (item.mission.source != null && !item.mission.source.isEmpty()) {
                source.setVisible(true);
            }

            popupMenu.show();
        }

        private PopupMenu buildPopup(final View button) {
            PopupMenu popup = new PopupMenu(mContext, button);
            popup.inflate(R.menu.mission);
            popup.setOnMenuItemClickListener(option -> handlePopupItem(this, option));

            return popup;
        }
    }

    class ViewHolderHeader extends RecyclerView.ViewHolder {
        TextView header;

        ViewHolderHeader(View view) {
            super(view);
            header = itemView.findViewById(R.id.item_name);
        }
    }


    static class ChecksumTask extends AsyncTask<String, Void, String> {
        ProgressDialog progressDialog;
        WeakReference<Activity> weakReference;

        ChecksumTask(@NonNull Context context) {
            weakReference = new WeakReference<>((Activity) context);
        }

        @Override
        protected void onPreExecute() {
            super.onPreExecute();

            Activity activity = getActivity();
            if (activity != null) {
                // Create dialog
                progressDialog = new ProgressDialog(activity);
                progressDialog.setCancelable(false);
                progressDialog.setMessage(activity.getString(R.string.msg_wait));
                progressDialog.show();
            }
        }

        @Override
        protected String doInBackground(String... params) {
            return Utility.checksum(params[0], params[1]);
        }

        @Override
        protected void onPostExecute(String result) {
            super.onPostExecute(result);

            if (progressDialog != null) {
                Utility.copyToClipboard(progressDialog.getContext(), result);
                if (getActivity() != null) {
                    progressDialog.dismiss();
                }
            }
        }

        @Nullable
        private Activity getActivity() {
            Activity activity = weakReference.get();

            if (activity != null && activity.isFinishing()) {
                return null;
            } else {
                return activity;
            }
        }
    }

}<|MERGE_RESOLUTION|>--- conflicted
+++ resolved
@@ -102,7 +102,6 @@
     }
 
     @Override
-<<<<<<< HEAD
     @NonNull
     public ViewHolder onCreateViewHolder(@NonNull ViewGroup parent, int viewType) {
         switch (viewType) {
@@ -110,24 +109,6 @@
             case DownloadManager.SPECIAL_FINISHED:
                 return new ViewHolderHeader(mInflater.inflate(R.layout.missions_header, parent, false));
         }
-=======
-    public MissionAdapter.ViewHolder onCreateViewHolder(ViewGroup parent, int viewType) {
-        final ViewHolder h = new ViewHolder(mInflater.inflate(mLayout, parent, false));
-
-        h.menu.setOnClickListener(new View.OnClickListener() {
-            @Override
-            public void onClick(View v) {
-                buildPopup(h);
-            }
-        });
-
-		h.itemView.setOnClickListener(new View.OnClickListener() {
-            @Override
-			public void onClick(View v) {
-                if(h.mission.finished) viewFile(h);
-			}
-		});
->>>>>>> 4d572238
 
         return new ViewHolderItem(mInflater.inflate(mLayout, parent, false));
     }
@@ -264,7 +245,6 @@
             }
         }
 
-<<<<<<< HEAD
         if (state != 0) {
             if (h.state != state) {
                 String statusStr;
@@ -283,28 +263,6 @@
                     default:
                         statusStr = "?";
                         break;
-=======
-    private void buildPopup(final ViewHolder h) {
-        PopupMenu popup = new PopupMenu(mContext, h.menu);
-        popup.inflate(R.menu.mission);
-
-        Menu menu = popup.getMenu();
-        MenuItem start = menu.findItem(R.id.start);
-        MenuItem pause = menu.findItem(R.id.pause);
-        MenuItem delete = menu.findItem(R.id.delete);
-        MenuItem checksum = menu.findItem(R.id.checksum);
-
-        // Set to false first
-        start.setVisible(false);
-        pause.setVisible(false);
-        delete.setVisible(false);
-        checksum.setVisible(false);
-
-        if (!h.mission.finished) {
-            if (!h.mission.running) {
-                if (h.mission.errCode == -1) {
-                    start.setVisible(true);
->>>>>>> 4d572238
                 }
 
                 h.size.setText(Utility.formatBytes(length).concat("  (").concat(statusStr).concat(")"));
@@ -312,61 +270,23 @@
                 h.lastTimeStamp = now;
                 h.lastDone = mission.done;
             }
-<<<<<<< HEAD
 
             return;
         }
 
+      
         if (deltaTime > 1000 && deltaDone > 0) {
             float speed = (float) deltaDone / deltaTime;
             String speedStr = Utility.formatSpeed(speed * 1000);
             String sizeStr = Utility.formatBytes(length);
 
             h.size.setText(sizeStr.concat(" ").concat(speedStr));
-=======
-        } else {
-            delete.setVisible(true);
-            checksum.setVisible(true);
-        }
-
-        popup.setOnMenuItemClickListener(new PopupMenu.OnMenuItemClickListener() {
-            @Override
-            public boolean onMenuItemClick(MenuItem item) {
-                int id = item.getItemId();
-                switch (id) {
-                    case R.id.start:
-                        mDownloadManager.resumeMission(h.position);
-                        mBinder.onMissionAdded(mItemList.get(h.position));
-                        return true;
-                    case R.id.pause:
-                        mDownloadManager.pauseMission(h.position);
-                        mBinder.onMissionRemoved(mItemList.get(h.position));
-                        h.lastTimeStamp = -1;
-                        h.lastDone = -1;
-                        return true;
-                    case R.id.delete:
-                        mDeleteDownloadManager.add(h.mission);
-                        updateItemList();
-                        notifyDataSetChanged();
-                        return true;
-                    case R.id.md5:
-                    case R.id.sha1:
-                        DownloadMission mission = mItemList.get(h.position);
-                        new ChecksumTask(mContext).execute(mission.location + "/" + mission.name, ALGORITHMS.get(id));
-                        return true;
-                    default:
-                        return false;
-                }
-            }
-        });
->>>>>>> 4d572238
 
             h.lastTimeStamp = now;
             h.lastDone = mission.done;
         }
     }
 
-<<<<<<< HEAD
     private boolean viewWithFileProvider(@NonNull File file) {
         if (!file.exists()) return true;
 
@@ -377,33 +297,7 @@
         Log.v(TAG, "Mime: " + mimeType + " package: " + BuildConfig.APPLICATION_ID + ".provider");
 
         Uri uri = FileProvider.getUriForFile(mContext, BuildConfig.APPLICATION_ID + ".provider", file);
-=======
-    private boolean viewFile(ViewHolder h) {
-        File f = new File(h.mission.location, h.mission.name);
-        String ext = Utility.getFileExt(h.mission.name);
-
-        Log.d(TAG, "Viewing file: " + f.getAbsolutePath() + " ext: " + ext);
-
-        if (ext == null) {
-            Log.w(TAG, "Can't view file because it has no extension: " +
-                    h.mission.name);
-            return true;
-        }
-
-        String mime = MimeTypeMap.getSingleton().getMimeTypeFromExtension(ext.substring(1));
-        Log.v(TAG, "Mime: " + mime + " package: " + mContext.getApplicationContext().getPackageName() + ".provider");
-        if (f.exists()) {
-            viewFileWithFileProvider(f, mime);
-        } else {
-            Log.w(TAG, "File doesn't exist");
-        }
-        return false;
-    }
-
-    private void viewFileWithFileProvider(File file, String mimetype) {
-        String ourPackage = mContext.getApplicationContext().getPackageName();
-        Uri uri = FileProvider.getUriForFile(mContext, ourPackage + ".provider", file);
->>>>>>> 4d572238
+  
         Intent intent = new Intent();
         intent.setAction(Intent.ACTION_VIEW);
         intent.setDataAndType(uri, mimeType);
@@ -682,6 +576,10 @@
             source = menu.findItem(R.id.source);
             checksum = menu.findItem(R.id.checksum);
 
+            itemView.setOnClickListener((v) -> {
+                  if(h.mission.finished) viewWithFileProvider(h);
+            });
+
             //h.itemView.setOnClickListener(v -> showDetail(h));
         }
 
