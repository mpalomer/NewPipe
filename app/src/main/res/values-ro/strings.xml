<?xml version="1.0" encoding="utf-8"?>
<resources>
    <string name="view_count_text">%1$s vizionări</string>
    <string name="upload_date_text">Încărcat pe %1$s</string>
    <string name="no_player_found">Niciun player pentru streaming găsit. Doriți să instalați VLC?</string>
    <string name="install">Instalare</string>
    <string name="cancel">Anulare</string>
    <string name="open_in_browser">Deschidere în browser</string>
    <string name="share">Partajare</string>
    <string name="download">Descărcare</string>
    <string name="search">Căutare</string>
    <string name="settings">Setări</string>
    <string name="did_you_mean">V-ați referit la: %1$s\?</string>
    <string name="share_dialog_title">Partajează cu</string>
    <string name="choose_browser">Alegeți browser-ul</string>
    <string name="screen_rotation">rotație</string>
    <string name="use_external_video_player_title">Folosește un player video extern</string>
    <string name="use_external_audio_player_title">Folosește un player audio extern</string>

    <string name="download_path_title">Locația videoclipurilor descărcate</string>
    <string name="download_path_summary">Locul în care se vor descărca videoclipurile</string>
    <string name="download_path_dialog_title">Introduceți locația în care se vor descărca videoclipurile</string>

    <string name="download_path_audio_title">Directorul audio-ului descărcat</string>
    <string name="download_path_audio_summary">Locul în care se va descărca audio-ul</string>
    <string name="download_path_audio_dialog_title">Introduceți locația în care se va descărca fişierele audio</string>

    <string name="default_resolution_title">Rezoluție implicită</string>
    <string name="play_with_kodi_title">Redați folosind Kodi</string>
    <string name="kore_not_found">Aplicația Kore nu a fost găsită. Doriți să o instalați?</string>
    <string name="show_play_with_kodi_title">Arată opțiunea \"Redați folosind Kodi\"</string>
    <string name="show_play_with_kodi_summary">Arată opțiunea de redare a videoclipurilor via player-ului media Kodi</string>
    <string name="play_audio">Audio</string>
    <string name="default_audio_format_title">Format audio implicit</string>
    <string name="info_dir_created">Directorul de descărcare \'%1$s\' a fost creat</string>
    <string name="theme_title">Temă</string>
    <string name="dark_theme_title">Întunecat</string>
    <string name="light_theme_title">Luminos</string>

    <string name="download_dialog_title">Descărcați</string>
    <string name="next_video_title">Următorul</string>
    <string name="show_next_and_similar_title">Arată videoclipurile care urmează</string>
    <string name="url_not_supported_toast">URL nesuportat</string>
<<<<<<< HEAD
    <string name="content_language_title">Limba dorită a conținutului</string>
    <string name="settings_category_video_audio_title">Video &amp; Audio</string>
=======
    <string name="search_language_title">Limba dorită a conținutului</string>
    <string name="settings_category_video_audio_title">Video și audio</string>
>>>>>>> 45339fd6
    <string name="settings_category_appearance_title">Aspect</string>
    <string name="settings_category_other_title">Altele</string>
    <string name="background_player_playing_toast">Redare în fundal</string>
    <string name="play_btn_text">Redați</string>
    <string name="content">Conținut</string>
    <string name="show_age_restricted_content_title">Conținut restricționat în funcție de vârstă</string>
    <string name="video_is_age_restricted">Arată videoclipul restricționat în funcție de vârstă. Permiterea vizionării este posibilă din Setări.</string>

    <string name="general_error">Eroare</string>
    <string name="network_error">Eroare de rețea</string>
    <string name="could_not_load_thumbnails">Nu s-au putut încărca toate thumbnail-urile</string>
    <string name="youtube_signature_decryption_error">Nu s-a putut decripta semnătura URL a videoclipului</string>
    <string name="parsing_error">Nu s-a putut analiza website-ul</string>
    <string name="content_not_available">Conținut indisponibil</string>
    <string name="blocked_by_gema">Blocat de către GEMA</string>
    <string name="could_not_setup_download_menu">Imposibil de inițializat meniul pentru descărcări</string>
    <string name="live_streams_not_supported">LIVE STREAM-uri încă nu sunt suportate</string>


    <string name="list_thumbnail_view_description">Thumbnail-ul videoclipului</string>
    <string name="detail_thumbnail_view_description">Thumbnail de previzualizare al videoclipului</string>
    <string name="detail_uploader_thumbnail_view_description">Thumbnail-ul avatarului autorului</string>
    <string name="detail_likes_img_view_description">Au apreciat</string>
    <string name="detail_dislikes_img_view_description">Nu au apreciat</string>
    <string name="use_tor_title">Folosește Tor</string>
    <string name="use_tor_summary">(Experimental) Forțează descărcarea traficului prin Tor pentru intimitate crescută (transmiterea în flux a videoclipurilor nu este deocamdată suportată).</string>

    <string name="err_dir_create">Nu s-a putut crea directorul de descărcare \'%1$s\'</string>
    <string name="main_bg_subtitle">Apăsați căutare pentru a începe</string>
    <string name="autoplay_by_calling_app_title">Redare automată</string>
    <string name="autoplay_by_calling_app_summary">Redă un videoclip atunci când NewPipe este deschis din altă aplicație</string>
    <string name="duration_live">În direct</string>
    <string name="downloads">Descărcări</string>
    <string name="downloads_title">Descărcări</string>
    <string name="error_report_title">Raport de erori</string>

    <string name="light_parsing_error">Nu s-a putut analiza complet website-ul</string>
    <string name="could_not_get_stream">Nu s-a putut prelua niciun stream</string>
    <string name="sorry_string">Scuze, asta n-ar fi trebui să se întâmple.</string>
    <string name="error_report_button_text">Raportează eroarea prin e-mail</string>
    <string name="error_snackbar_message">Scuze, au apărut câteva erori.</string>
    <string name="error_snackbar_action">RAPORTAȚI</string>
    <string name="what_device_headline">Informații:</string>
    <string name="what_happened_headline">Ce s-a întâmplat:</string>
    <string name="your_comment">Comentariul tău (în engleză):</string>
    <string name="error_details_headline">Detalii:</string>


    <string name="report_error">Raportează o eroare</string>
    <string name="user_report">Raportul utilizatorului</string>

    <string name="video">Video</string>
    <string name="audio">Audio</string>
    <string name="retry">Reîncearcă</string>
    <string name="storage_permission_denied">Permisiunea de a accesa mediul de stocare a fost refuzată</string>

    <string name="start">Start</string>
    <string name="pause">Pauză</string>
    <string name="view">Redă</string>
    <string name="delete">Șterge</string>
    <string name="checksum">Suma de control</string>

    <string name="add">Misiune nouă</string>
    <string name="finish">OK</string>


    <string name="msg_name">Numele fișierului</string>
    <string name="msg_threads">Thread-uri</string>
    <string name="msg_error">Eroare</string>
    <string name="msg_server_unsupported">Server nesuportat</string>
    <string name="msg_exists">Fișierul există deja</string>
    <string name="msg_url_malform">URL malformat sau Internet indisponibil</string>
    <string name="msg_running">NewPipe Descarcă</string>
    <string name="msg_running_detail">Apasă pentru detalii</string>
    <string name="msg_wait">Vă rugăm așteptați…</string>
    <string name="msg_copied">Copiat în clipboard</string>
    <string name="no_available_dir">Vă rugăm alegeți un folder pentru descărcări</string>

    <string name="open_in_popup_mode">Deschide in modul popup</string>
    <string name="msg_popup_permission">Aceasta permisiune este necesara
pentru a deschide în mod pop-up</string>

    <string name="reCaptchaActivity">ReCAPTCHA</string>
    <string name="reCaptcha_title">reCAPTCHA noua</string>
    <string name="recaptcha_request_toast">reCAPTCHA noua ceruta</string>

    <string name="popup_mode_share_menu_title">NewPipe mod pop-up</string>

    <string name="default_popup_resolution_title">"Rezoluție pop-up inițială "</string>
    <string name="show_higher_resolutions_title">Afișează rezoluții mai mari</string>
    <string name="show_higher_resolutions_summary">Doar anumite dispozitive suportă redarea videoclipurilor 2K/4K</string>
    <string name="default_video_format_title">Format video implicit</string>
    <string name="black_theme_title">Negru</string>

    <string name="popup_playing_toast">Redare în mod pop-up</string>
    <string name="all">Tot</string>
    <string name="channel">Canal</string>
    <string name="yes">Da</string>
    <string name="later">Mai târziu</string>
    <string name="disabled">Dezactivat</string>

    <string name="could_not_load_image">Nu s-a putut încărca imaginea</string>
    <string name="app_ui_crash">App/UI eroare</string>
    <string name="info_labels">Ce:\\nCerere:\\nLimba Conținutului:\\nServiciu:\\nTimp GMT:\\nPachet:\\nVersiune:\\nVersiune OS:</string>
    <string name="use_old_player_title">Folosește player vechi</string>
    <string name="use_old_player_summary">Player-ul implicit învechit Mediaframework</string>


    <string name="short_thousand">K</string>
    <string name="short_million">mil.</string>
    <string name="short_billion">mld.</string>

<string name="use_external_video_player_summary">Anumite rezoluții NU vor avea sunet atunci când această opțiune este activată</string>
    <string name="controls_background_title">Fundal</string>
    <string name="controls_popup_title">Pop-up</string>

    <string name="popup_remember_size_pos_title">Reține dimensiunea și poziția pop-up-ului</string>
    <string name="popup_remember_size_pos_summary">Reține ultima dimensiune și poziție a pop-up-ului</string>
    <string name="player_gesture_controls_title">Gesturi player</string>
    <string name="player_gesture_controls_summary">Folosește gesturile pentru a controla luminozitatea și volumul player-ului</string>
    <string name="show_search_suggestions_title">Arată sugestii</string>
    <string name="show_search_suggestions_summary">Arată sugestii în timpul căutării</string>

    <string name="settings_category_popup_title">Pop-up</string>
    <string name="filter">Filtru</string>
    <string name="refresh">Reîmprospătează</string>
    <string name="clear">Curăță</string>
    <string name="popup_resizing_indicator_title">Redimensionare</string>
    <string name="best_resolution">Rezoluție maximă</string>

    <string name="subscribe_button_title">Abonează-te</string>
    <string name="subscribed_button_title">Abonat(ă)</string>
    <string name="channel_unsubscribed">Canal dezabonat</string>
    <string name="subscription_change_failed">Nu s-a putut modifica abonamentul</string>
    <string name="subscription_update_failed">Nu s-a putut actualiza abonamentul</string>

    <string name="tab_main">Principal</string>
    <string name="tab_subscriptions">Abonamente</string>

    <string name="fragment_whats_new">Ce este nou</string>

    <string name="enable_search_history_title">Istoric de căutări</string>
    <string name="enable_search_history_summary">Stochează local căutările</string>
    <string name="enable_watch_history_title">Istoric și cache</string>
    <string name="enable_watch_history_summary">Reține videoclipurile vizionate</string>
    <string name="resume_on_audio_focus_gain_title">Reluați la refocalizare</string>
    <string name="resume_on_audio_focus_gain_summary">Continuă redarea după întreruperi (ex. după apeluri)</string>
    <string name="settings_category_player_title">Player</string>
    <string name="settings_category_player_behavior_title">Comportament</string>
    <string name="settings_category_history_title">Istoric și cache</string>
    <string name="playlist">Playlist</string>
    <string name="undo">Anulează</string>

    <string name="notification_channel_name">Notificare NewPipe</string>
    <string name="notification_channel_description">Notificări pentru playere de fundal și pop-up</string>

    <string name="search_no_results">Fără rezultate</string>
    <string name="empty_subscription_feed_subtitle">Nimic aici în afară de sunetul greierilor</string>

    <string name="no_subscribers">Niciun abonat</string>
    <plurals name="subscribers">
	<item quantity="one">%s abonat</item>
	<item quantity="few">%s abonați</item>
	<item quantity="other">%s abonați</item>
</plurals>

    <string name="no_views">Nicio vizionare</string>
    <plurals name="views">
	<item quantity="one">%s vizionare</item>
	<item quantity="few">%s vizionări</item>
	<item quantity="other">%s vizionări</item>
</plurals>

    <string name="no_videos">Niciun videoclip</string>
    <plurals name="videos">
	<item quantity="one">%s videoclip</item>
	<item quantity="few">%s videoclipuri</item>
	<item quantity="other">%s videoclipuri</item>
</plurals>

    <string name="settings_category_downloads_title">Descarcă</string>
    <string name="settings_file_charset_title">Caractere permise în numele fișierelor</string>
    <string name="settings_file_replacement_character_summary">Caracterele invalide sunt înlocuite cu această valoare</string>
    <string name="settings_file_replacement_character_title">Caracter înlocuitor</string>

    <string name="charset_letters_and_digits">Litere și cifre</string>
    <string name="charset_most_special_characters">Caracterele cele mai speciale</string>

    <string name="title_activity_about">Despre NewPipe</string>
    <string name="action_settings">Setări</string>
    <string name="action_about">Despre</string>
    <string name="title_licenses">Licențe terță-parte</string>
    <string name="copyright" formatted="true">© %1$s de %2$s sub %3$s</string>
    <string name="error_unable_to_load_license">Nu s-a putut încărca licența</string>
    <string name="action_open_website">Accesează site-ul</string>
    <string name="tab_about">Despre</string>
    <string name="tab_contributors">Contributori</string>
    <string name="tab_licenses">Licențe</string>
    <string name="app_description">Un player de streaming „uşor” liber, pentru Android.</string>
    <string name="view_on_github">Vedeți pe GitHub</string>
    <string name="app_license_title">Licența NewPipe</string>
    <string name="contribution_encouragement">Dacă aveți idei, doriți să traduceți, să schimbați design-ul, să curățați codul sau să schimbați codul, ajutorul este mereu bine primit. Cu cât mai mult, cu atât mai bine!</string>
    <string name="read_full_license">Citiți licența</string>
    <string name="contribution_title">Contribuie</string>

    <string name="title_activity_history">Istoric</string>
    <string name="title_history_search">Căutat</string>
    <string name="title_history_view">Vizionat</string>
    <string name="history_disabled">Istoricul este dezactivat</string>
    <string name="action_history">Istoric</string>
    <string name="history_empty">Istoricul este gol</string>
    <string name="history_cleared">Istoric curățat</string>
    <string name="item_deleted">Element șters</string>
    <string name="delete_item_search_history">Doriți să ștergeți acest element din istoricul de căutare?</string>
<string name="main_page_content">Conținutul pagini principale</string>
    <string name="blank_page_summary">Pagină Goală</string>
    <string name="kiosk_page_summary">Pagină Chioșc</string>
    <string name="subscription_page_summary">Pagină Abonări</string>
    <string name="feed_page_summary">Pagină Feed</string>
    <string name="channel_page_summary">Pagină Canale</string>
    <string name="select_a_channel">Alegeți un canal</string>
    <string name="no_channel_subscribed_yet">Nu v-ați abonat la niciun canal deocamdată</string>
    <string name="select_a_kiosk">Alegeți un chioșc</string>

    <string name="kiosk">Chioșc</string>
    <string name="trending">Trenduri</string>
    <string name="top_50">Top 50</string>
    <string name="new_and_hot">Tendințe</string>
<string name="service_title">Serviciu</string>
    <string name="background_player_append">Adăugat în player de fundal</string>
    <string name="popup_playing_append">Adăugat în player pop-up</string>
    <string name="no_player_found_toast">Niciun player pentru streaming găsit. (Totuși, puteți instala VLC).</string>
    <string name="controls_download_desc">Descărcați fișierul de streaming</string>
    <string name="show_info">Arată informații</string>

    <string name="tab_bookmarks">Marcaje lista de vizionare</string>

    <string name="controls_add_to_playlist_title">Adaugă La</string>

    <string name="use_inexact_seek_title">Folosește parcurgerea inexactă</string>
    <string name="use_inexact_seek_summary">Derularea inexactă permite player-ului să fie poziţionat mai rapid dar cu o precizie mai redusă</string>
    <string name="download_thumbnail_title">Încarcă miniaturi</string>
    <string name="download_thumbnail_summary">Dezactivați pentru a opri încărcarea și salvarea tuturor thumbnail-urilor, pentru a economisi consumul de date și de memorie. Schimbarea acestei opțiuni va curăța tot cache-ul din memorie și de pe disc.</string>
    <string name="thumbnail_cache_wipe_complete_notice">Cache-ul de imagini a fost curățat</string>
    <string name="metadata_cache_wipe_title">Șterge cache-ul pentru metadata</string>
    <string name="metadata_cache_wipe_summary">Șterge cache-ul pentru datele de pagini web</string>
    <string name="metadata_cache_wipe_complete_notice">Cache pentru metadata șters</string>
    <string name="auto_queue_title">Adaugă următorul stream în coadă automat</string>
    <string name="auto_queue_summary">Adaugă automat un stream asociat când se redă ultimul stream într-o coadă non-repetitivă.</string>
    <string name="show_hold_to_append_title">Arată sfatul „Țineți apăsat pentru a adăuga”</string>
    <string name="show_hold_to_append_summary">Arată sfatul când butonul de background sau de popup este apăsat în pagina de informații a videoclipului</string>
    <string name="default_content_country_title">Țara implicită pentru conținut</string>
    <string name="settings_category_debug_title">Debug</string>
    <string name="play_all">Redă Tot</string>
    <string name="always">Întotdeauna</string>
    <string name="just_once">Doar Odată</string>
    <string name="file">Fișier</string>

    <string name="unknown_content">[Necunoscut]</string>

    <string name="toggle_orientation">Activează Orientarea</string>
    <string name="switch_to_background">Schimbă pe Modul fundal</string>
    <string name="switch_to_popup">Schimbă pe modul popup</string>
    <string name="switch_to_main">Schimbă pe modul principal</string>

    <string name="import_data_title">Importează baza de date</string>
    <string name="export_data_title">Exportează baza de date</string>
    <string name="import_data_summary">Va înlocui istoricul și abonamentele curente</string>
    <string name="export_data_summary">Exportează istoricul, abonamentele și playlist-urile</string>
    <string name="player_stream_failure">Nu s-a putut reda acest stream</string>
    <string name="player_unrecoverable_failure">A apărut o eroare de player irecuperabilă</string>
    <string name="player_recoverable_failure">Recuperare după eroare player</string>
    <string name="external_player_unsupported_link_type">Playerele externe nu suportă acest tip de link-uri</string>
    <string name="invalid_url_toast">URL Invalid</string>
    <string name="video_streams_empty">Niciun stream video găsit</string>
    <string name="audio_streams_empty">Niciun stream audio găsit</string>
    <string name="invalid_directory">Director Invalid</string>
    <string name="invalid_source">Sursă de conținut sau fișier invalidă</string>
    <string name="invalid_file">Fișierul nu există, sau nu dețineți suficiente permisiuni pentru a îl citi sau scrie</string>
    <string name="file_name_empty_error">Numele fișierului nu poate fi gol</string>
    <string name="error_occurred_detail">O eroare a apărut: %1$s</string>

    <string name="donation_encouragement">NewPipe este creat de dezvoltatori şi voluntari care îşi petrec timpul liber să vă aducă cea mai buna experienţă. Dați ceva înapoi pentru a ajuta dezvolatorii noştri în a pot face NewPipe şi mai bun în timp ce se bucură de o cană de cafea.</string>
    <string name="give_back">A da înapoi</string>
    <string name="website_title">Site-ul</string>
    <string name="website_encouragement">"Vizitaţi site-ul nostru  pentru mai multe informaţi şi ultimele ştiri despre NewPipe."</string>
    <string name="delete_stream_history_prompt">Doriţi să ştergeţi acest element din istoricul de vizionare ?</string>
    <string name="delete_all_history_prompt">Sunteţi sigur că vreţi să ştergeţi toate elementele din istoric ?</string>
    <string name="title_last_played">Ultimul cântec ascultat</string>
    <string name="title_most_played">"Cel mai ascultat "</string>

    <string name="export_complete_toast">Exportat</string>
    <string name="import_complete_toast">Importat</string>
    <string name="no_valid_zip_file">Nici-un fişier ZIP valid</string>
    <string name="could_not_import_all_files">Avertisment: Nu se pot importa fişierele.</string>
    <string name="override_current_data">Acest lucru o să vă reseteze setup-ul curent.</string>

    <string name="title_activity_background_player">Player în fundal</string>
    <string name="title_activity_popup_player">Player popup</string>
    <string name="play_queue_remove">Şterge</string>
    <string name="play_queue_stream_detail">Detalii</string>
    <string name="play_queue_audio_settings">Setări Audio</string>
    <string name="hold_to_append">Apăsaţi pentru a adăuga în lista de redare</string>
    <string name="enqueue_on_background">Adăugaţi în fundal</string>
    <string name="enqueue_on_popup">Adăugaţi în Popup</string>
    <string name="start_here_on_main">Începeţi să redaţi de aici</string>
    <string name="start_here_on_background">Începeţi de aici în Fundal</string>
    <string name="start_here_on_popup">Începeţi de aici în popup</string>

    <string name="drawer_open">Deschdeţi sertarul</string>
    <string name="drawer_close">Închideţi sertarul</string>
    <string name="preferred_open_action_settings_title">Opţiunea de deschidere preferată</string>
    <string name="preferred_open_action_settings_summary">Opţiunea prestabilită când se deschide contentul -%s</string>

    <string name="video_player">Player Video</string>
    <string name="background_player">Player Fundal
\n</string>
    <string name="popup_player">Player Popup</string>
    <string name="always_ask_open_action">Întreabă întotdeauna</string>

    <string name="no_streams_available_download">Niciun stream disponbil pentru descărcare</string>

    <string name="detail_drag_description">Trageţi pentru a reordona</string>

    <string name="create">Crează</string>
    <string name="delete_one">Ştergeţi un element</string>
    <string name="delete_all">Ştergeţi toate elementele</string>
    <string name="dismiss">Ignoraţi</string>
    <string name="rename">"Redenumiţi "</string>

    <string name="toast_no_player">Niciun player a fost găsit pentru acest fişier</string>

    <string name="donation_title">Donaţi</string>
    <string name="drawer_header_action_paceholder_text">Ceva va apărea aici în curând ;D</string>


    <string name="import_settings">De asemenea, doriți să importați setări?</string>

    <string name="playlist_name_input">Nume</string>
    <string name="playlist_creation_success">Listă de redare creată</string>
    <string name="playlist_add_stream_success">Adăugat la lista de redare</string>
    <string name="caption_auto_generated">Generat automat</string>

    <string name="import_file_title">Import fișier</string>
    <string name="playback_speed_control">Controlul vitezei de redare</string>
    <string name="playback_default">implicit</string>
    <string name="channels">Canale</string>
    <string name="users">Utilizatori</string>
    <string name="playlists">Playlist-uri</string>
    <string name="tracks">Titluri</string>
    <string name="clear_views_history_title">Șterge istoricul vizionărilor
\n</string>
    <string name="clear_views_history_summary">Șterge istoricul stream-urilor redate</string>
    <string name="delete_view_history_alert">Șterge întregul istoric al vizionărilor\?</string>
    <string name="one_item_deleted">1 element șters.</string>
    <string name="create_playlist">Playlist nou</string>
    <string name="delete_playlist">Șterge</string>
    <string name="append_playlist">Adăugați la Playlist</string>
    <string name="import_title">Importă</string>
    <string name="import_from">Importă din</string>
    <string name="export_to">Exportă spre</string>
    <string name="import_ongoing">Se importă…</string>
    <string name="export_ongoing">Se exportă…</string>
    <string name="previous_export">Ultimul export</string>
    <string name="subscriptions_import_unsuccessful">Nu s-au putut importa abonamentele</string>
    <string name="subscriptions_export_unsuccessful">Nu s-au putut exporta abonamentele</string>
    <string name="playback_tempo">Viteză</string>
    <string name="accept">Acceptă</string>
    <string name="decline">Refuză</string>
</resources><|MERGE_RESOLUTION|>--- conflicted
+++ resolved
@@ -41,13 +41,8 @@
     <string name="next_video_title">Următorul</string>
     <string name="show_next_and_similar_title">Arată videoclipurile care urmează</string>
     <string name="url_not_supported_toast">URL nesuportat</string>
-<<<<<<< HEAD
     <string name="content_language_title">Limba dorită a conținutului</string>
     <string name="settings_category_video_audio_title">Video &amp; Audio</string>
-=======
-    <string name="search_language_title">Limba dorită a conținutului</string>
-    <string name="settings_category_video_audio_title">Video și audio</string>
->>>>>>> 45339fd6
     <string name="settings_category_appearance_title">Aspect</string>
     <string name="settings_category_other_title">Altele</string>
     <string name="background_player_playing_toast">Redare în fundal</string>
@@ -152,8 +147,6 @@
     <string name="could_not_load_image">Nu s-a putut încărca imaginea</string>
     <string name="app_ui_crash">App/UI eroare</string>
     <string name="info_labels">Ce:\\nCerere:\\nLimba Conținutului:\\nServiciu:\\nTimp GMT:\\nPachet:\\nVersiune:\\nVersiune OS:</string>
-    <string name="use_old_player_title">Folosește player vechi</string>
-    <string name="use_old_player_summary">Player-ul implicit învechit Mediaframework</string>
 
 
     <string name="short_thousand">K</string>
@@ -393,7 +386,6 @@
 
     <string name="import_file_title">Import fișier</string>
     <string name="playback_speed_control">Controlul vitezei de redare</string>
-    <string name="playback_default">implicit</string>
     <string name="channels">Canale</string>
     <string name="users">Utilizatori</string>
     <string name="playlists">Playlist-uri</string>
