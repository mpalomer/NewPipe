--- conflicted
+++ resolved
@@ -1,17 +1,9 @@
 <?xml version='1.0' encoding='utf-8'?>
 <resources>
-<<<<<<< HEAD
-    <string name="app_name">NewPipe</string>
-    <string name="title_videoitem_detail">NewPipe</string>
+    <string name="app_name" translatable="false">NewPipe</string>
+    <string name="title_videoitem_detail" translatable="false">NewPipe</string>
     <string name="viewCountText">%1$s views</string>
     <string name="uploadDateText">Uploaded on %1$s</string>
-=======
-    <string name="app_name" translatable="false">NewPipe</string>
-    <string name="title_videoitem_detail" translatable="false">NewPipe</string>
-    <string name="nothingFound">Nothing found</string>
-    <string name="viewSufix">views</string>
-    <string name="uploadDatePrefix">Uploaded on </string>
->>>>>>> 2ce6313a
     <string name="noPlayerFound">No stream player found. You may want to install one.</string>
     <string name="installStreamPlayer">Install</string>
     <string name="cancel">Cancel</string>
