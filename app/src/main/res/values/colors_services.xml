<?xml version="1.0" encoding="utf-8"?>
<resources>
    <!-- YouTube -->
    <color name="light_youtube_primary_color">#e53935</color>
    <color name="light_youtube_dark_color">#992722</color>
    <color name="light_youtube_accent_color">#000000</color>
    <color name="light_youtube_statusbar_color">#ff4336</color>

    <color name="dark_youtube_primary_color">#CD322E</color>
    <color name="dark_youtube_dark_color">#992722</color>
    <color name="dark_youtube_accent_color">#FFFFFF</color>
    <color name="dark_youtube_statusbar_color">#ff4336</color>

    <!-- SoundCloud -->
    <color name="light_soundcloud_primary_color">#f57c00</color>
    <color name="light_soundcloud_dark_color">#995700</color>
    <color name="light_soundcloud_accent_color">#000000</color>
    <color name="light_soundcloud_statusbar_color">#ff9100</color>

    <color name="dark_soundcloud_primary_color">#f57c00</color>
    <color name="dark_soundcloud_dark_color">#995700</color>
    <color name="dark_soundcloud_accent_color">#FFFFFF</color>
    <color name="dark_soundcloud_statusbar_color">#ff9100</color>

<<<<<<< HEAD
    <!-- PeerTube -->
    <color name="light_peertube_primary_color">#f97d46</color>
    <color name="light_peertube_dark_color">#c04e19</color>
    <color name="light_peertube_accent_color">#000000</color>
    <color name="light_peertube_statusbar_color">#f97d46</color>

    <color name="dark_peertube_primary_color">#f97d46</color>
    <color name="dark_peertube_dark_color">#c04e19</color>
    <color name="dark_peertube_accent_color">#FFFFFF</color>
    <color name="dark_peertube_statusbar_color">#f97d46</color>
=======
    <!-- Media.CCC -->
    <color name="light_media_ccc_primary_color">#9e9e9e</color>
    <color name="light_media_ccc_dark_color">#616161</color>
    <color name="light_media_ccc_accent_color">#000000</color>
    <color name="light_media_ccc_statusbar_color">#afafaf</color>

    <color name="dark_media_ccc_primary_color">#9e9e9e</color>
    <color name="dark_media_ccc_dark_color">#616161</color>
    <color name="dark_media_ccc_accent_color">#FFFFFF</color>
    <color name="dark_media_ccc_statusbar_color">#afafaf</color>
>>>>>>> c4c2fe2a

</resources><|MERGE_RESOLUTION|>--- conflicted
+++ resolved
@@ -22,7 +22,6 @@
     <color name="dark_soundcloud_accent_color">#FFFFFF</color>
     <color name="dark_soundcloud_statusbar_color">#ff9100</color>
 
-<<<<<<< HEAD
     <!-- PeerTube -->
     <color name="light_peertube_primary_color">#f97d46</color>
     <color name="light_peertube_dark_color">#c04e19</color>
@@ -33,7 +32,7 @@
     <color name="dark_peertube_dark_color">#c04e19</color>
     <color name="dark_peertube_accent_color">#FFFFFF</color>
     <color name="dark_peertube_statusbar_color">#f97d46</color>
-=======
+
     <!-- Media.CCC -->
     <color name="light_media_ccc_primary_color">#9e9e9e</color>
     <color name="light_media_ccc_dark_color">#616161</color>
@@ -44,6 +43,5 @@
     <color name="dark_media_ccc_dark_color">#616161</color>
     <color name="dark_media_ccc_accent_color">#FFFFFF</color>
     <color name="dark_media_ccc_statusbar_color">#afafaf</color>
->>>>>>> c4c2fe2a
 
 </resources>