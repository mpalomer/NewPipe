--- conflicted
+++ resolved
@@ -37,17 +37,10 @@
     <string name="light_theme_title">Světlé</string>
 
     <string name="download_dialog_title">Stáhnout</string>
-<<<<<<< HEAD
     <string name="next_video_title">Další videa</string>
     <string name="show_next_and_similar_title">Zobrazovat \'další\' a \'podobná\' videa</string>
     <string name="url_not_supported_toast">URL není podporováno</string>
     <string name="content_language_title">Preferovaný jazyk obsahu</string>
-=======
-    <string name="next_video_title">Další</string>
-    <string name="show_next_and_similar_title">Zobrazovat \'Další\' a \'Podobná\' videa</string>
-    <string name="url_not_supported_toast">Nepodporovaná URL</string>
-    <string name="search_language_title">Preferovaný jazyk obsahu</string>
->>>>>>> 45339fd6
     <string name="settings_category_video_audio_title">Video a zvuk</string>
     <string name="settings_category_appearance_title">Vzhled</string>
     <string name="settings_category_other_title">Ostatní</string>
