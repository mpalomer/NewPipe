<?xml version='1.0' encoding='UTF-8'?>
<resources>
    <string name="audio">Áudio</string>
    <string name="youtube_signature_decryption_error">Não foi possível descriptografar assinatura de URL do vídeo</string>
    <string name="your_comment">Seu comentário (em inglês):</string>
    <string name="what_happened_headline">O que aconteceu:</string>
    <string name="what_device_headline">Informações:</string>
    <string name="view_count_text">%1$s visualizações</string>
    <string name="view">Reproduzir</string>
    <string name="video_is_age_restricted">Vídeo com restrição de idade. Permissão para vídeos com essa restrição podem ser feitas no menu configurações.</string>
    <string name="video">Vídeo</string>
    <string name="autoplay_by_calling_app_summary">Reproduz o vídeo quando o NewPipe for aberto a partir de outro aplicativo</string>
    <string name="autoplay_by_calling_app_title">Reproduzir automaticamente</string>
    <string name="black_theme_title">Preto</string>
    <string name="blocked_by_gema">Bloqueado pelo GEMA</string>
    <string name="cancel">Cancelar</string>
    <string name="checksum">Soma de Verificação</string>
    <string name="choose_browser">Escolher navegador</string>
    <string name="content">Conteúdo</string>
    <string name="content_not_available">Conteúdo não disponível</string>
    <string name="could_not_get_stream">Não foi possível obter nenhuma stream</string>
    <string name="could_not_load_image">Não foi possível carregar a imagem</string>
    <string name="could_not_load_thumbnails">Não foi possível carregar todas as miniaturas</string>
    <string name="dark_theme_title">Escuro</string>
    <string name="default_audio_format_title">Formato de áudio padrão</string>
    <string name="default_resolution_title">Resolução padrão</string>
    <string name="delete">Excluir</string>
    <string name="detail_dislikes_img_view_description">Não curtidas</string>
    <string name="detail_likes_img_view_description">Curtidas</string>
    <string name="download">Baixar</string>
    <string name="download_dialog_title">Baixar</string>
    <string name="error_details_headline">Detalhes:</string>
    <string name="err_dir_create">Não foi possível criar pasta de download \'%1$s\'</string>
    <string name="error_report_button_text">Reportar erro por e-mail</string>
    <string name="error_report_title">Relatório de erro</string>
    <string name="error_snackbar_action">RELATÓRIO</string>
    <string name="error_snackbar_message">Desculpe, ocorreram alguns erros.</string>
    <string name="finish">OK</string>
    <string name="general_error">Erro</string>
    <string name="info_dir_created">Pasta de download criada \'%1$s\'</string>
    <string name="install">Instalar</string>
    <string name="light_theme_title">Claro</string>
    <string name="msg_error">Erro</string>
    <string name="msg_copied">Copiado para a área de transferência</string>
    <string name="msg_name">Nome do arquivo</string>
    <string name="msg_running_detail">Toque para detalhes</string>
    <string name="msg_running">NewPipe baixando</string>
    <string name="msg_server_unsupported">Servidor não suportado</string>
    <string name="msg_wait">Aguarde…</string>
    <string name="network_error">Erro de rede</string>
    <string name="next_video_title">Próximo vídeo</string>
    <string name="open_in_browser">Abrir no navegador</string>
    <string name="pause">Pausar</string>
    <string name="reCaptchaActivity">reCAPTCHA</string>
    <string name="reCaptcha_title">Desafio reCAPTCHA</string>
    <string name="recaptcha_request_toast">Desafio reCAPTCHA solicitado</string>
    <string name="report_error">Reportar um erro</string>
    <string name="retry">Tentar novamente</string>
    <string name="screen_rotation">Rotação</string>
    <string name="search_language_title">Idioma de conteúdo preferido</string>
    <string name="settings">Configurações</string>
    <string name="settings_category_appearance_title">Aparência</string>
    <string name="settings_category_other_title">Outros</string>
    <string name="settings_category_video_audio_title">Vídeo &amp; Áudio</string>
    <string name="share">Compartilhar</string>
    <string name="share_dialog_title">Compartilhar com</string>
    <string name="show_age_restricted_content_title">Exibir conteúdo com restrição de idade</string>
    <string name="show_next_and_similar_title">Exibir \'próximo\' vídeo e \'relacionados\'</string>
    <string name="sorry_string">Desculpe, isto não deveria ter acontecido.</string>
    <string name="start">Iniciar</string>
    <string name="storage_permission_denied">Permissão para acessar armazenamento negada</string>
    <string name="theme_title">Tema</string>
    <string name="upload_date_text">Publicado em  %1$s</string>
    <string name="url_not_supported_toast">URL não suportada</string>
    <string name="default_language_value">pt</string>
    <string name="duration_live">ao vivo</string>
    <string name="downloads">Downloads</string>
    <string name="downloads_title">Downloads</string>
    <string name="did_you_mean">Você quis dizer: %1$s ?</string>
    <string name="add">Nova missão</string>
    <string name="app_ui_crash">App/interface parou</string>
    <string name="background_player_playing_toast">Reproduzindo em segundo plano</string>
    <string name="could_not_setup_download_menu">Não foi possível preparar o menu de download</string>
    <string name="detail_thumbnail_view_description">Thumbnail do vídeo</string>
    <string name="detail_uploader_thumbnail_view_description">Miniatura do usuário que enviou o vídeo</string>
    <string name="download_path_audio_dialog_title">Informe o local para download de áudios</string>
    <string name="download_path_audio_summary">Local para salvar áudios baixados</string>
    <string name="download_path_audio_title">Local de download de áudio</string>
    <string name="download_path_dialog_title">Informe o local para download de vídeos</string>
    <string name="download_path_summary">Local para salvar vídeos baixados</string>
    <string name="download_path_title">Local de download de vídeo</string>
    <string name="kore_not_found">Aplicativo Kore não instalado. Instalar?</string>
    <string name="light_parsing_error">Não foi possível interpretar completamente o site</string>
    <string name="list_thumbnail_view_description">Miniatura do vídeo</string>
    <string name="live_streams_not_supported">Isto é uma transmissão ao vivo, a qual ainda não é suportada.</string>
    <string name="main_bg_subtitle">Toque em pesquisar para começar</string>
    <string name="msg_exists">Arquivo já existe</string>
    <string name="msg_threads">Threads</string>
    <string name="msg_url_malform">URL inválida ou internet indisponível</string>
    <string name="no_available_dir">Selecione uma pasta para download</string>
    <string name="no_player_found">Nenhum player de stream encontrado. Deseja instalar o VLC?</string>
    <string name="parsing_error">Não foi possível interpretar o site</string>
    <string name="play_audio">Áudio</string>
    <string name="play_btn_text">Reproduzir</string>
    <string name="play_with_kodi_title">Reproduzir com Kodi</string>
    <string name="search">Buscar</string>
    <string name="show_play_with_kodi_summary">Exibir opção para reproduzir vídeo pelo Kodi</string>
    <string name="use_external_audio_player_title">Usar reprodutor de áudio externo</string>
    <string name="use_external_video_player_title">Usar reprodutor de vídeo externo</string>
    <string name="use_tor_summary">(Experimental) Forçar o download de conteúdo através do Tor para maior privacidade (streaming de vídeos ainda não suportado).</string>
    <string name="use_tor_title">Usar Tor</string>
    <string name="user_report">Relatório do usuário</string>
    <string name="show_play_with_kodi_title">Exibir opção \"Reproduzir com Kodi\"</string>
    <string name="info_labels">O que:\\nRequisição:\\nIdioma do conteúdo:\\nServiço:\\nHora GMT:\\nPacote:\\nVersão:\\nVersão SO:</string>

    <string name="open_in_popup_mode">Abrir em modo popup</string>
    <string name="default_popup_resolution_title">Resolução padrão de popup</string>
    <string name="show_higher_resolutions_title">Mostrar resoluções maiores</string>
    <string name="show_higher_resolutions_summary">Apenas alguns dispositivos suportam reprodução de vídeos em 2K/4K</string>
    <string name="default_video_format_title">Formato de vídeo preferido</string>
    <string name="popup_playing_toast">Reproduzindo em modo popup</string>
    <string name="all">Tudo</string>
    <string name="channel">Canal</string>
    <string name="yes">Sim</string>
    <string name="later">Depois</string>
    <string name="disabled">Desabilitado</string>

    <string name="use_old_player_title">Usar player antigo</string>
    <string name="use_old_player_summary">Antigo player interno Mediaframework</string>

    <string name="short_thousand">K</string>
    <string name="short_million">M</string>
    <string name="short_billion">B</string>

    <string name="msg_popup_permission">Essa permissão é necessária para
abrir em modo popup</string>

    <string name="popup_mode_share_menu_title">Modo de popup NewPipe</string>

    <string name="filter">Filtro</string>
    <string name="refresh">Atualizar</string>
    <string name="clear">Limpar</string>

    <string name="controls_popup_title">Popup</string>

    <string name="controls_background_title">Plano de fundo</string>
    <string name="popup_remember_size_pos_title">Lembrar tamanho e posição do popup</string>
    <string name="popup_remember_size_pos_summary">Lembrar do último tamanho e posição definido para o popup</string>

    <string name="settings_category_popup_title">Popup</string>
    <string name="popup_resizing_indicator_title">Redimensionamento</string>

    <string name="use_external_video_player_summary">Algumas resoluções não terão áudio quando esta opção estiver habilitada</string>
    <string name="player_gesture_controls_title">Controle do player por gestos</string>
    <string name="player_gesture_controls_summary">Usar gestos para controlar o brilho da tela e volume do player</string>
    <string name="show_search_suggestions_title">Sugestões de busca</string>
    <string name="show_search_suggestions_summary">Mostrar sugestões quando pesquisar</string>

<string name="best_resolution">Melhor resolução</string>

    <string name="action_settings">Configurações</string>
    <string name="action_about">Sobre</string>
    <string name="title_licenses">Licenças de Terceiros</string>
    <string name="error_unable_to_load_license">Não foi possível carregar a licença</string>
    <string name="action_open_website">Abrir site</string>
    <string name="tab_about">Sobre</string>
    <string name="tab_contributors">Contribuintes</string>
    <string name="tab_licenses">Licenças</string>
    <string name="app_description">Streaming leve e gratuito no Android.</string>
    <string name="view_on_github">Ver no GitHub</string>
    <string name="app_license_title">Licença do NewPipe</string>
    <string name="contribution_encouragement">Sempre que tiver ideias, traduções, mudanças do design, limpeza de código ou grandes alterações de código, a ajuda é bem vinda. Quanto mais for feito, melhor o aplicativo fica!</string>
    <string name="read_full_license">Ler licença</string>
    <string name="contribution_title">Contribuir</string>
<string name="copyright" formatted="true">© %1$s %2$s protegido pela licença %3$s</string>
    <string name="title_activity_about">Sobre NewPipe</string>
    <string name="settings_category_downloads_title">Download</string>
    <string name="settings_file_charset_title">Caracteres permitidos em nome de arquivos</string>
    <string name="settings_file_replacement_character_summary">Caracteres inválidos são substituídos por este valor</string>
    <string name="settings_file_replacement_character_title">Caractere de substituição</string>

    <string name="charset_letters_and_digits">Letras e dígitos</string>
    <string name="charset_most_special_characters">Caracteres especiais</string>

    <string name="subscribe_button_title">Inscrever-se</string>
    <string name="subscribed_button_title">Inscrito</string>
    <string name="channel_unsubscribed">Inscrição ao canal cancelada</string>
    <string name="subscription_change_failed">Não foi possível modificar inscrição</string>
    <string name="subscription_update_failed">Não foi possível atualizar inscrição</string>

    <string name="tab_main">Principal</string>
    <string name="tab_subscriptions">Inscrições</string>

    <string name="fragment_whats_new">Novidades</string>

    <string name="resume_on_audio_focus_gain_title">Retomar reprodução ao ganhar foco</string>
    <string name="resume_on_audio_focus_gain_summary">Continuar reproduzindo depois de interrupções (exemplo: ligações)</string>

    <string name="enable_search_history_title">Histórico de pesquisas</string>
    <string name="enable_search_history_summary">Armazenar histórico de pesquisa localmente</string>
    <string name="enable_watch_history_title">Histórico &amp; Cache</string>
    <string name="enable_watch_history_summary">Armazenar histórico de vídeos assistidos</string>
    <string name="title_activity_history">Histórico</string>
    <string name="title_history_search">Pesquisado</string>
    <string name="title_history_view">Assistido</string>
    <string name="history_disabled">Histórico está desabilitado</string>
    <string name="action_history">Histórico</string>
    <string name="history_empty">O histórico está vazio</string>
    <string name="history_cleared">Histórico limpo</string>

<string name="notification_channel_name">Notificações do NewPipe</string>
    <string name="notification_channel_description">Notificações em plano de fundo para o NewPipe e players em popup</string>

    <string name="settings_category_player_behavior_title">Comportamento</string>
    <string name="settings_category_history_title">Histórico e Cache</string>
    <string name="playlist">Playlist</string>
    <string name="undo">Desfazer</string>

    <string name="search_no_results">Nenhum resultado</string>
    <string name="no_subscribers">Nenhum inscrito</string>
    <plurals name="subscribers">
	<item quantity="one">%s inscrito</item>
	<item quantity="other">%s inscritos</item>
</plurals>

    <string name="no_views">Nenhuma visualização</string>
    <plurals name="views">
	<item quantity="one">%s visualização</item>
	<item quantity="other">%s visualizações</item>
</plurals>

    <string name="no_videos">Nenhum video</string>
    <plurals name="videos">
	<item quantity="one">%s vídeo</item>
	<item quantity="other">%s vídeos</item>
</plurals>

    <string name="item_deleted">Item excluído</string>
<string name="settings_category_player_title">Reprodutor</string>
    <string name="empty_subscription_feed_subtitle">Não há nada aqui</string>

    <string name="delete_item_search_history">Deseja apagar este item do seu histórico de busca?</string>
<string name="main_page_content">Conteúdo</string>
    <string name="blank_page_summary">Página em Branco</string>
    <string name="kiosk_page_summary">Página de Quiosque</string>
    <string name="subscription_page_summary">Página de Inscrição</string>
    <string name="feed_page_summary">Página de Atualizações</string>
    <string name="channel_page_summary">Página de Canais</string>
    <string name="select_a_channel">Selecione um canal</string>
    <string name="no_channel_subscribed_yet">Nenhuma inscrição ainda</string>
    <string name="select_a_kiosk">Selecione um quiosque</string>

    <string name="kiosk">Quiosque</string>
    <string name="trending">Em Alta</string>
    <string name="top_50">Top 50</string>
    <string name="new_and_hot">Novos e tendências</string>
<string name="show_hold_to_append_title">"Mostrar dica  \"mantenha pressionado\" para enfileirar"</string>
    <string name="show_hold_to_append_summary">Mostrar dica quando o botão de plano de fundo ou de popup for pressionado na página de detalhes do vídeo</string>
    <string name="background_player_append">Adicionado a fila do reprodutor em plano de fundo</string>
    <string name="popup_playing_append">Adicionado a fila no reprodutor popup</string>
    <string name="play_all">Reproduzir tudo</string>

    <string name="player_stream_failure">Não foi possível reproduzir esta stream</string>
    <string name="player_unrecoverable_failure">Ocorreu um erro no reprodutor</string>
    <string name="player_recoverable_failure">Recuperando erro do reprodutor</string>

    <string name="title_activity_background_player">Reprodutor de Plano de Fundo</string>
    <string name="title_activity_popup_player">Reprodutor Popup</string>
    <string name="play_queue_remove">Remover</string>
    <string name="play_queue_stream_detail">Detalhes</string>
    <string name="play_queue_audio_settings">Configurações de Áudio</string>
    <string name="hold_to_append">Mantenha pressionado para colocar na fila</string>
<string name="unknown_content">[Desconhecido]</string>

    <string name="enqueue_on_background">Adicionar a fila em Plano de Fundo</string>
    <string name="enqueue_on_popup">Adicionar a fila em Popup</string>
    <string name="start_here_on_main">Iniciar a reproduzir à partir daqui</string>
    <string name="start_here_on_background">Iniciar aqui em Plano de Fundo</string>
    <string name="start_here_on_popup">Iniciar aqui em popup</string>
<string name="donation_title">Doar</string>
    <string name="donation_encouragement">NewPipe é desenvolvido por voluntários que usam seu tempo para trazer a melhor experiência para você. Retribua para ajudar os desenvolvedores a tornarem o NewPipe ainda melhor enquanto desfrutam uma xícara de café.</string>
    <string name="give_back">Retribuir</string>
    <string name="website_title">Site oficial</string>
    <string name="website_encouragement">Visite o site do NewPipe para mais informações e novidades.</string>
    <string name="no_player_found_toast">Nenhum reprodutor de stream encontrado (você pode instalar o VLC para reproduzir isto)</string>
    <string name="default_content_country_title">País do conteúdo padrão</string>
    <string name="service_title">Serviço</string>
    <string name="always">Sempre</string>
    <string name="just_once">Apenas esta vez</string>

    <string name="toggle_orientation">Alterar a orientação</string>
    <string name="switch_to_background">Alterar para Plano de Fundo</string>
    <string name="switch_to_popup">Alterar para Popup</string>
    <string name="switch_to_main">Aletar para principal</string>

    <string name="external_player_unsupported_link_type">Reprodutores externos não suportam estes tipos de links</string>
    <string name="invalid_url_toast">URL inválida</string>
    <string name="video_streams_empty">Nenhum stream de vídeo encontrado</string>
    <string name="audio_streams_empty">Nenhum stream de áudio encontrado</string>

    <string name="video_player">Reprodutor de vídeo</string>
    <string name="background_player">Reprodutor em plano de fundo</string>
    <string name="popup_player">Reprodutor popup</string>
    <string name="always_ask_player">Sempre perguntar</string>
    
    <string name="preferred_player_fetcher_notification_title">Obtendo informações…</string>
    <string name="preferred_player_fetcher_notification_message">Carregando o conteúdo requisitado</string>
<string name="import_data_title">Importar base de dados</string>
    <string name="export_data_title">Exportar base de dados</string>
    <string name="import_data_summary">Isso irá sobrescrever seu histórico e inscrições</string>
    <string name="export_data_summary">Exportar histórico, inscrições e listas de reprodução</string>
    <string name="export_complete_toast">Exportação completa</string>
    <string name="import_complete_toast">Importação completa</string>
    <string name="no_valid_zip_file">Não há nenhum arquivo ZIP válido</string>
    <string name="could_not_import_all_files">Aviso: Não foi possível importar todos arquivos.</string>
    <string name="override_current_data">Isso irá sobrescrever suas configurações atuais.</string>

    <string name="controls_download_desc">Baixar arquivo de stream.</string>
    <string name="show_info">Mostrar informações</string>

    <string name="tab_bookmarks">Favoritos</string>

    <string name="controls_add_to_playlist_title">Adicionar a</string>

    <string name="detail_drag_description">Arraste para ordenar</string>

    <string name="create">Criar</string>
    <string name="delete_one">Deletar um</string>
    <string name="delete_all">Deletar todos</string>
    <string name="dismiss">Dispensar</string>
    <string name="rename">Renomear</string>

    <string name="delete_stream_history_prompt">Deseja apagar este item do seu histórico de visualizações?</string>
    <string name="delete_all_history_prompt">Tem certeza que deseja apagar todos itens do histórico?</string>
    <string name="title_last_played">Reproduzido anteriormente</string>
    <string name="title_most_played">Mais vezes reproduzido</string>

    <string name="always_ask_open_action">Sempre perguntar</string>
    
    <string name="create_playlist">Criar nova Lista de Reprodução</string>
    <string name="delete_playlist">Apagar Lista de Reprodução</string>
    <string name="rename_playlist">Renomear Lista de Reprodução</string>
    <string name="playlist_name_input">Nome</string>
    <string name="append_playlist">Adicionar a Lista de Reprodução</string>
    <string name="set_as_playlist_thumbnail">Definir como Miniatura da Lista de Reprodução</string>

    <string name="bookmark_playlist">Favoritar Lista de Reprodução</string>
    <string name="unbookmark_playlist">Remover Favorito</string>

    <string name="delete_playlist_prompt">Deseja remover esta lista de reprodução?</string>
    <string name="playlist_creation_success">Lista de Reprodução criada</string>
    <string name="playlist_add_stream_success">Adicionado a lista de reprodução</string>
    <string name="playlist_thumbnail_change_success">Miniatura para a lista de reprodução alterada</string>
    <string name="playlist_delete_failure">Falha ao apagar lista de reprodução</string>

    <string name="caption_none">Sem Legendas</string>

    <string name="resize_fit">Ajustar</string>
    <string name="resize_fill">Preencher</string>
    <string name="resize_zoom">Zoom</string>

    <string name="caption_font_size_settings_title">Tamanho da fonte da legenda</string>
    <string name="smaller_caption_font_size">Fonte menor</string>
    <string name="normal_caption_font_size">Fonte normal</string>
    <string name="larger_caption_font_size">Maior fonte</string>
<string name="settings_category_debug_title">Depurar</string>
    <string name="drawer_header_action_paceholder_text">Algo irá aparecer aqui em breve ;D</string>


    <string name="caption_auto_generated">Gerado automaticamente</string>
    <string name="enable_leak_canary_title">Habilitar LeakCanary</string>
    <string name="enable_leak_canary_summary">"Monitoramento de vazamento de memória pode fazer com que o app fique sem responder quando estiver despejando a pilha "</string>

    <string name="enable_disposed_exceptions_title">Reportar Erros de Fora do Ciclo de Vida</string>
    <string name="enable_disposed_exceptions_summary">Forçar o report de exceções Rx não entregáveis ocorrendo fora do fragmento ou ciclo de vida da atividade após o dispose</string>

<string name="use_inexact_seek_title">Usar índice de indexação rápido porém não preciso</string>
    <string name="use_inexact_seek_summary">Usar índice de indexação inexato</string>
    <string name="auto_queue_title">Adicionar a próxima stream à fila automaticamente</string>
    <string name="auto_queue_summary">Auto anexar uma stream relacionada quando a reprodução iniciar na última stream em uma fila não repetitiva</string>
    <string name="live_sync">Sincronizar</string>

    <string name="file">Arquivo</string>

    <string name="invalid_directory">Diretório inválido</string>
    <string name="invalid_source">Origem do arquivo/conteúdo inválido</string>
    <string name="invalid_file">Arquivo não existe ou não há permissão para ler ou escrever nele</string>
    <string name="file_name_empty_error">Nome do arquivo não pode ser vazio</string>
    <string name="error_occurred_detail">Um erro ocorreu: %1$s</string>

    <string name="import_export_title">Importar/Exportar</string>
    <string name="import_title">Importar</string>
    <string name="import_from">Importar de</string>
    <string name="export_to">Exportar para</string>

    <string name="import_ongoing">Importando…</string>
    <string name="export_ongoing">Exportando…</string>

    <string name="import_file_title">Importar arquivo</string>
    <string name="previous_export">Exportação anteriore</string>

    <string name="subscriptions_import_unsuccessful">Importação de inscrições falhou</string>
    <string name="subscriptions_export_unsuccessful">Exportação de inscrições falhou</string>

    <string name="import_youtube_instructions">"Importe as inscrições da sua conta no YouTube através do arquivo exportado por ela em: 
\n 
\n1. Vá para este link:  %1$s 
\n2. Faça login quando solicitado 
\n3. O download deverá começar (isto é o arquivo exportado)"</string>
    <string name="import_soundcloud_instructions">Importe uma conta do SoundCloud escrevendo o ID ou a URL no campo abaixo: 
\n 
\n1. Habilite o \"modo desktop\" em algum navegador da internet (pois essa opção não está disponível para páginas mobile)
\n2. Vá para esta URL: %1$s
\n3. Faça login quando solicitado 
\n4. Copie o link no qual você foi redirecionado (este é o link do seu perfil).</string>
    <string name="import_soundcloud_instructions_hint">seuID, soundcloud.com/seuid</string>

    <string name="import_network_expensive_warning">Tenha em mente que esta operação poderá usar bastante a conexão com a internet.
\n
\nVocê deseja continuar?</string>
<string name="download_thumbnail_title">Carregar miniaturas</string>
    <string name="thumbnail_cache_wipe_complete_notice">Cache de imagem foi limpo</string>
    <string name="metadata_cache_wipe_title">Limpar o cache de metadados</string>
    <string name="metadata_cache_wipe_summary">Remover todos os dados de páginas em cache</string>
    <string name="metadata_cache_wipe_complete_notice">Cache de metadados foi limpo</string>
    <string name="playback_speed_control">Controles de Velocidade de Reprodução</string>
    <string name="playback_tempo">"Tempo "</string>
    <string name="download_thumbnail_summary">Desabilite para para de carregar todas as miniaturas e economizar dados e uso de memória. Alterar esta configuração irá limpar o cache de imagens na memória e em disco</string>
    <string name="playback_pitch">Passo</string>
    <string name="unhook_checkbox">Desvincular (pode causar distorção)</string>
    <string name="playback_default">Padrão</string>
<string name="preferred_open_action_settings_title">Ação de \'abrir\' preferida</string>
    <string name="preferred_open_action_settings_summary">Ação padrão quando abrir conteúdo — %s</string>

    <string name="no_streams_available_download">Sem fontes disponíveis para download</string>

    <string name="drawer_open">Abrir gaveta</string>
    <string name="drawer_close">Fechar gaveta</string>
    <string name="caption_setting_title">Legendas</string>
    <string name="caption_setting_description">Modifique o tamanho da legenda e o estilo da tela de fundo. Necessário reiniciar o aplicativo para ter efeito</string>

    <string name="playback_nightcore">Night-core</string>
    <string name="toast_no_player">Nenhum player instalado para reproduzir este arquivo</string>

    <string name="clear_views_history_title">"Limpar histórico de já assistidos "</string>
    <string name="clear_views_history_summary">Deleta o histórico de videos já reproduzidos</string>
<<<<<<< HEAD
    <string name="delete_view_history_alert">Deleta todo o histórico de já reproduzidos</string>
    <string name="view_history_deleted">Histórico de já assistidos deletado.</string>
    <string name="clear_search_history_title">Limpar histórico de pesquisa</string>
    <string name="clear_search_history_summary">Deleta histórico de palavras chave pesquisadas</string>
    <string name="delete_search_history_alert">Deletar todo o histórico de pesquisa</string>
=======
    <string name="delete_view_history_alert">Deleta todo o histórico de já reproduzidos.</string>
    <string name="view_history_deleted">Histórico de já assistidos deletado.</string>
    <string name="clear_search_history_title">Limpar histórico de pesquisa</string>
    <string name="clear_search_history_summary">Deleta histórico de palavras chave pesquisadas</string>
    <string name="delete_search_history_alert">Deletar todo o histórico de pesquisa.</string>
>>>>>>> cb24347b
    <string name="search_history_deleted">Histórico de pesquisa deletado.</string>
    <string name="one_item_deleted">1 item deletado.</string>

    <string name="app_license">NewPipe is copyleft libre software: Você pode usar, estudar, compartilhar e melhorar ele a vontade. Mais especificamente você pode redistribuir e/ou modificar ele sob os termos da GNU General Public License como publicada pela Free Software Foundation, tanto a versão 3 dessa Licença, ou (a sua escolha) qualquer outra versão posterior.</string>
    <string name="import_settings">Você também quer importar as configurações?</string>

    <string name="privacy_policy_title">Política de privacidade do NewPipe</string>
    <string name="privacy_policy_encouragement">O projeto NewPipe leva a sua privacidade muito a sério. Sendo assim, o aplicativo não coleta nenhum dado sem seu consentimento.
\nA polícia de privacidade do NewPipe explica em detalhes qual dado é enviado e salvo quando você envia um relatório de erros.</string>
    <string name="read_privacy_policy">Ler a política de privacidade</string>
    <string name="start_accept_privacy_policy">A fim de cumprir com o European General Data Protection Regulation (GDPR), em português, Regulamento Geral sobre a Proteção de Dados (RGPD), chamamos sua atenção para a política de privacidade do NewPipe. Por vafor, leia-a cuidadosamente.
\nVocê tem que aceitá-la para nos enviar relatório de erros.</string>
    <string name="accept">Aceitar</string>
    <string name="decline">Recusar</string>
<string name="limit_data_usage_none_description">Ilimitado</string>
    <string name="limit_mobile_data_usage_title">Limitar resolução quando dados móveis estiverem em uso</string>
    <string name="minimize_on_exit_title">Minimizar ao trocar de aplicativo</string>
    <string name="minimize_on_exit_summary">Ação ao trocar de aplicativo quando estiver no reprodutor de vídeo principal — %s</string>
    <string name="minimize_on_exit_none_description">"Nenhuma "</string>
    <string name="minimize_on_exit_background_description">Minimizar para reprodutor em plano de fundo</string>
    <string name="minimize_on_exit_popup_description">Minimizar para reprodutor popup</string>

<string name="skip_silence_checkbox">Avançar rapidamente durante silêncio</string>
    <string name="playback_step">Parar
\n</string>
    <string name="playback_reset">Reiniciar</string>

    <string name="channels">Canais</string>
    <string name="playlists">Listas de reprodução</string>
    <string name="tracks">Faixas</string>
    <string name="users">Usuários</string>
    </resources><|MERGE_RESOLUTION|>--- conflicted
+++ resolved
@@ -444,19 +444,11 @@
 
     <string name="clear_views_history_title">"Limpar histórico de já assistidos "</string>
     <string name="clear_views_history_summary">Deleta o histórico de videos já reproduzidos</string>
-<<<<<<< HEAD
-    <string name="delete_view_history_alert">Deleta todo o histórico de já reproduzidos</string>
-    <string name="view_history_deleted">Histórico de já assistidos deletado.</string>
-    <string name="clear_search_history_title">Limpar histórico de pesquisa</string>
-    <string name="clear_search_history_summary">Deleta histórico de palavras chave pesquisadas</string>
-    <string name="delete_search_history_alert">Deletar todo o histórico de pesquisa</string>
-=======
     <string name="delete_view_history_alert">Deleta todo o histórico de já reproduzidos.</string>
     <string name="view_history_deleted">Histórico de já assistidos deletado.</string>
     <string name="clear_search_history_title">Limpar histórico de pesquisa</string>
     <string name="clear_search_history_summary">Deleta histórico de palavras chave pesquisadas</string>
     <string name="delete_search_history_alert">Deletar todo o histórico de pesquisa.</string>
->>>>>>> cb24347b
     <string name="search_history_deleted">Histórico de pesquisa deletado.</string>
     <string name="one_item_deleted">1 item deletado.</string>
 
