<menu xmlns:android="http://schemas.android.com/apk/res/android">

<<<<<<< HEAD
    <item
        android:id="@+id/start"
        android:title="@string/start" />

    <item
        android:id="@+id/pause"
        android:title="@string/pause" />

    <item
        android:id="@+id/queue"
        android:title="@string/enqueue"
        android:checkable="true"/>

    <item
        android:id="@+id/open"
        android:title="@string/view" />

    <item
        android:id="@+id/delete"
        android:title="@string/delete" />

    <item
        android:id="@+id/error_message_view"
        android:title="@string/show_error" />

    <item
        android:id="@+id/source"
        android:title="@string/show_info" />

    <item
        android:id="@+id/checksum"
        android:title="@string/checksum">

        <menu>

            <item
                android:id="@+id/md5"
                android:title="@string/md5" />

            <item
                android:id="@+id/sha1"
                android:title="@string/sha1" />

        </menu>

    </item>
=======
	<item
		android:id="@+id/start"
		android:title="@string/start"/>
	
	<item
		android:id="@+id/pause"
		android:title="@string/pause"/>

	<item
		android:id="@+id/delete"
		android:title="@string/delete"/>
	
	<item
		android:id="@+id/checksum"
		android:title="@string/checksum">
		
		<menu>
			
			<item
				android:id="@+id/md5"
				android:title="@string/md5"/>
			
			<item
				android:id="@+id/sha1"
				android:title="@string/sha1"/>
			
		</menu>
		
	</item>
>>>>>>> 4d572238

</menu><|MERGE_RESOLUTION|>--- conflicted
+++ resolved
@@ -1,6 +1,4 @@
 <menu xmlns:android="http://schemas.android.com/apk/res/android">
-
-<<<<<<< HEAD
     <item
         android:id="@+id/start"
         android:title="@string/start" />
@@ -47,36 +45,4 @@
         </menu>
 
     </item>
-=======
-	<item
-		android:id="@+id/start"
-		android:title="@string/start"/>
-	
-	<item
-		android:id="@+id/pause"
-		android:title="@string/pause"/>
-
-	<item
-		android:id="@+id/delete"
-		android:title="@string/delete"/>
-	
-	<item
-		android:id="@+id/checksum"
-		android:title="@string/checksum">
-		
-		<menu>
-			
-			<item
-				android:id="@+id/md5"
-				android:title="@string/md5"/>
-			
-			<item
-				android:id="@+id/sha1"
-				android:title="@string/sha1"/>
-			
-		</menu>
-		
-	</item>
->>>>>>> 4d572238
-
 </menu>